"""Minimal FastAPI compatibility layer for offline test environments."""
from __future__ import annotations

import dataclasses
import importlib.util
import json
import re
import sys
from pathlib import Path
from typing import Any, Callable, Dict, Iterable, List, Optional, Pattern, Tuple, Union


def _load_real_fastapi():
    original = list(sys.path)
    this_dir = Path(__file__).resolve().parent
    try:
        sys.path = [p for p in original if Path(p or "").resolve() != this_dir]
        spec = importlib.util.find_spec("fastapi")
        if spec and spec.origin and Path(spec.origin).resolve() != Path(__file__).resolve():
            module = importlib.util.module_from_spec(spec)
            sys.modules[spec.name] = module
            if spec.loader:
                spec.loader.exec_module(module)
            return module
        return None
    except ModuleNotFoundError:
        return None
    finally:
        sys.path = original


_REAL_FASTAPI = _load_real_fastapi()
if _REAL_FASTAPI is not None:
    globals().update({k: getattr(_REAL_FASTAPI, k) for k in dir(_REAL_FASTAPI)})
else:
    __all__ = [
        "FastAPI",
        "HTTPException",
        "Body",
        "Query",
        "Response",
    ]

    import asyncio
    import inspect
<<<<<<< HEAD
=======
    import typing as typing_module
>>>>>>> e2c8b2ff
    from datetime import date, datetime
    from typing import Any, Callable, Dict, Iterable, List, Optional, Pattern, Tuple, Union
    from typing import get_args, get_origin
    from urllib.parse import parse_qs

    try:  # pragma: no cover - optional dependency when running tests without pydantic
        from pydantic import BaseModel
    except Exception:  # noqa: BLE001
        class BaseModel:  # type: ignore[override]
            def __init__(self, **data: Any) -> None:
                for key, value in data.items():
                    setattr(self, key, value)

            def model_dump(self) -> Dict[str, Any]:
                return dict(self.__dict__)

            @classmethod
            def parse_obj(cls, data: Any) -> "BaseModel":
                return cls(**data)

    class HTTPException(Exception):
        def __init__(self, status_code: int, detail: Any = None) -> None:
            super().__init__(detail)
            self.status_code = int(status_code)
            self.detail = detail

    class Response:
        def __init__(
            self,
            content: Any = None,
            status_code: int = 200,
            media_type: str = "application/json",
            headers: Optional[Dict[str, str]] = None,
        ) -> None:
            self.content = content
            self.status_code = int(status_code)
            self.media_type = media_type
            self.headers = dict(headers or {})

        def json(self) -> Any:
            if isinstance(self.content, (bytes, bytearray)):
                return json.loads(self.content.decode("utf-8"))
            if isinstance(self.content, str):
                return json.loads(self.content)
            return self.content

    def Body(*_: Any, default: Any = None, **__: Any) -> Any:  # pragma: no cover - metadata ignored
        return default

    def Query(*_: Any, default: Any = None, **__: Any) -> Any:  # pragma: no cover - metadata ignored
        return default

    class _Route:
        def __init__(
            self,
            path: str,
            methods: Iterable[str],
            endpoint: Callable[..., Any],
            order: int,
        ) -> None:
            self.path = path
            self.methods = {m.upper() for m in methods}
            self.endpoint = endpoint
            self.order = order
            (
                self.regex,
                self.param_names,
                self.dynamic_segments,
                self.static_length,
            ) = self._compile_path(path)

        @staticmethod
        def _compile_path(path: str) -> Tuple[Pattern[str], List[str], int, int]:
            param_pattern = re.compile(r"{([^}]+)}")
            params: List[str] = []
            segments = [segment for segment in path.strip("/").split("/") if segment]
            dynamic_segments = 0
            static_length = 0

            def replacer(match: re.Match[str]) -> str:
                raw = match.group(1)
                if ":" in raw:
                    name, conv = raw.split(":", 1)
                else:
                    name, conv = raw, ""
                params.append(name)
                nonlocal dynamic_segments
                dynamic_segments += 1
                if conv == "path":
                    return rf"(?P<{name}>.+)"
                return rf"(?P<{name}>[^/]+)"

            regex_pattern = "^" + param_pattern.sub(replacer, path.rstrip("/")) + "/*$"
            if segments:
                static_length = sum(len(segment) for segment in segments if "{" not in segment)
            return re.compile(regex_pattern), params, dynamic_segments, static_length

        @property
        def priority(self) -> Tuple[int, int, int]:
            # Prefer static routes (fewer dynamic segments), then longer static matches.
            # Fall back to registration order for stability.
            return (self.dynamic_segments, -self.static_length, self.order)

        def match(self, method: str, url_path: str) -> Optional[Dict[str, str]]:
            if method.upper() not in self.methods:
                return None
            match = self.regex.match(url_path.rstrip("/"))
            if not match:
                return None
            return match.groupdict()

    class FastAPI:
        def __init__(self, title: str = "FastAPI", version: str = "0.1.0") -> None:
            self.title = title
            self.version = version
            self.routes: List[_Route] = []
            self._event_handlers: Dict[str, List[Callable[[], Any]]] = {"startup": [], "shutdown": []}
            self._startup_complete = asyncio.Event()

        def add_middleware(self, *_: Any, **__: Any) -> None:  # pragma: no cover - middleware ignored in stub
            return None

        def on_event(self, event: str) -> Callable[[Callable[[], Any]], Callable[[], Any]]:
            def decorator(func: Callable[[], Any]) -> Callable[[], Any]:
                self._event_handlers.setdefault(event, []).append(func)
                return func

            return decorator

        def _register(self, path: str, methods: Iterable[str]) -> Callable[[Callable[..., Any]], Callable[..., Any]]:
            def decorator(func: Callable[..., Any]) -> Callable[..., Any]:
                self.routes.append(_Route(path, methods, func, len(self.routes)))
                return func

            return decorator

        def get(self, path: str, **_: Any) -> Callable[[Callable[..., Any]], Callable[..., Any]]:
            return self._register(path, ["GET"])

        def post(self, path: str, **_: Any) -> Callable[[Callable[..., Any]], Callable[..., Any]]:
            return self._register(path, ["POST"])

        def delete(self, path: str, **_: Any) -> Callable[[Callable[..., Any]], Callable[..., Any]]:
            return self._register(path, ["DELETE"])

        def run_event(self, event: str) -> None:
            for handler in self._event_handlers.get(event, []):
                handler()

        def __call__(self, scope: Dict[str, Any]) -> Callable[[Callable[..., Any], Callable[..., Any]], Any]:
            async def app(receive: Callable[[], Any], send: Callable[[Dict[str, Any]], Any]) -> None:
                await self._ensure_startup()
                await self._handle_request(scope, receive, send)

            return app

        async def _ensure_startup(self) -> None:
            if not self._startup_complete.is_set():
                self.run_event("startup")
                self._startup_complete.set()

        async def _handle_request(
            self,
            scope: Dict[str, Any],
            receive: Callable[[], Any],
            send: Callable[[Dict[str, Any]], Any],
        ) -> None:
            if scope.get("type") != "http":
                await self._send_response(send, Response({"detail": "Unsupported scope"}, status_code=500))
                return

            method = scope.get("method", "GET").upper()
            path = scope.get("path", "")
            query_bytes = scope.get("query_string", b"")
            query_str = query_bytes.decode("utf-8", errors="ignore")
            raw_query = parse_qs(query_str, keep_blank_values=True)
            query_params: Dict[str, Any] = {
                key: values if len(values) > 1 else values[0]
                for key, values in raw_query.items()
            }

            body_bytes = b""
            while True:
                message = await receive()
                if message.get("type") != "http.request":
                    continue
                body_bytes += message.get("body", b"")
                if not message.get("more_body"):
                    break

            json_body: Any = None
            if body_bytes:
                try:
                    json_body = json.loads(body_bytes.decode("utf-8"))
                except json.JSONDecodeError:
                    json_body = body_bytes

            best_match: Optional[Tuple[_Route, Dict[str, str]]] = None
            best_priority: Optional[Tuple[int, int, int]] = None
            for route in self.routes:
                params = route.match(method, path)
                if params is None:
                    continue
                if best_match is None:
                    best_match = (route, params)
                    best_priority = route.priority
                    continue
                if best_priority is not None and route.priority < best_priority:
                    best_match = (route, params)
                    best_priority = route.priority

            if not best_match:
                await self._send_response(send, Response({"detail": "Not Found"}, status_code=404))
                return

            route, path_params = best_match

            try:
                kwargs = self._build_kwargs(route.endpoint, path_params, query_params, json_body)
                result = route.endpoint(**kwargs)
                if inspect.isawaitable(result):
                    result = await result
            except HTTPException as exc:
                await self._send_response(send, Response({"detail": exc.detail}, status_code=exc.status_code))
                return
            except Exception as exc:  # noqa: BLE001
                await self._send_response(send, Response({"detail": str(exc)}, status_code=500))
                return

            response = _prepare_content(result)
            await self._send_response(send, response)

        def _build_kwargs(
            self,
            endpoint: Callable[..., Any],
            path_params: Dict[str, str],
            query_params: Dict[str, Any],
            json_body: Any,
        ) -> Dict[str, Any]:
            signature = inspect.signature(endpoint)
            kwargs: Dict[str, Any] = {}
            body_candidates = [
                name
                for name in signature.parameters
                if name not in path_params and name not in query_params
            ]

            for name, param in signature.parameters.items():
<<<<<<< HEAD
                annotation = param.annotation
=======
                annotation = _resolve_annotation(param.annotation, endpoint)
>>>>>>> e2c8b2ff
                raw: Any = None
                if name in path_params:
                    raw = path_params[name]
                elif name in query_params:
                    raw = query_params[name]
                else:
                    raw = self._extract_body_value(name, body_candidates, json_body)
                    if raw is None and param.default is not inspect._empty:
                        raw = param.default
                kwargs[name] = _convert_value(raw, annotation)
            return kwargs

        def _extract_body_value(self, name: str, candidates: List[str], json_body: Any) -> Any:
            if json_body is None:
                return None
            if isinstance(json_body, dict):
                if name in json_body:
                    return json_body[name]
                if len(candidates) == 1 and candidates[0] == name:
                    return json_body
                return None
            if len(candidates) == 1 and candidates[0] == name:
                return json_body
            return None

        async def _send_response(self, send: Callable[[Dict[str, Any]], Any], response: "Response") -> None:
<<<<<<< HEAD
            body, media_type = _encode_body(response.content, response.media_type)
            headers = [(b"content-type", media_type.encode("latin-1"))]
            for key, value in response.headers.items():
                headers.append((key.encode("latin-1"), str(value).encode("latin-1")))
            await send({"type": "http.response.start", "status": int(response.status_code), "headers": headers})
=======
            status = int(response.status_code)
            body, media_type = _encode_body(response.content, response.media_type)

            if status in {204, 304} or 100 <= status < 200:
                body = b""

            headers = [(b"content-type", media_type.encode("latin-1"))]
            for key, value in response.headers.items():
                headers.append((key.encode("latin-1"), str(value).encode("latin-1")))

            if not any(key.lower() == b"content-length" for key, _ in headers):
                headers.append((b"content-length", str(len(body)).encode("latin-1")))

            await send({"type": "http.response.start", "status": status, "headers": headers})
>>>>>>> e2c8b2ff
            await send({"type": "http.response.body", "body": body, "more_body": False})

    def _encode_body(content: Any, media_type: Optional[str]) -> Tuple[bytes, str]:
        if isinstance(content, Response):  # pragma: no cover - defensive
            return _encode_body(content.content, content.media_type)
        if isinstance(content, (bytes, bytearray)):
            return bytes(content), media_type or "application/octet-stream"
        if isinstance(content, str):
            return content.encode("utf-8"), media_type or "text/plain; charset=utf-8"
        if isinstance(content, (dict, list)):
            return json.dumps(content).encode("utf-8"), media_type or "application/json"
        if content is None:
            return b"null", media_type or "application/json"
        return str(content).encode("utf-8"), media_type or "text/plain; charset=utf-8"

    def _prepare_content(result: Any) -> Response:
        if isinstance(result, Response):
            return result
        if hasattr(result, "model_dump"):
            return Response(result.model_dump())
        if dataclasses.is_dataclass(result):  # pragma: no cover - defensive
            return Response(dataclasses.asdict(result))
        if isinstance(result, (dict, list, str, int, float, type(None))):
            return Response(result)
        return Response(str(result))

<<<<<<< HEAD
=======
    def _resolve_annotation(annotation: Any, endpoint: Callable[..., Any]) -> Any:
        if not isinstance(annotation, str):
            return annotation

        simple = annotation.strip()
        module = inspect.getmodule(endpoint)
        globalns: Dict[str, Any] = {}
        if module and hasattr(module, "__dict__"):
            globalns.update(module.__dict__)
        globalns.setdefault("__builtins__", __builtins__)
        globalns.setdefault("typing", typing_module)

        try:
            return eval(annotation, globalns, {})
        except Exception:
            simple_map: Dict[str, Any] = {
                "int": int,
                "float": float,
                "str": str,
                "bool": bool,
                "datetime": datetime,
                "date": date,
                "bytes": bytes,
                "list": list,
                "dict": dict,
            }
            return simple_map.get(simple, annotation)

>>>>>>> e2c8b2ff
    def _convert_value(value: Any, annotation: Any) -> Any:
        if value is None:
            return None
        if annotation is inspect._empty or annotation is Any:
            return value

        origin = get_origin(annotation)
        args = get_args(annotation)

        if origin is Union:  # type: ignore[name-defined]
            non_none = [arg for arg in args if arg is not type(None)]  # noqa: E721
            if value is None:
                return None
            for candidate in non_none:
                try:
                    return _convert_value(value, candidate)
                except Exception:  # noqa: BLE001
                    continue
            return value

        if inspect.isclass(annotation) and issubclass(annotation, BaseModel):  # type: ignore[arg-type]
            if isinstance(value, annotation):
                return value
            if hasattr(annotation, "model_validate"):
                return annotation.model_validate(value)  # type: ignore[return-value]
            if hasattr(annotation, "parse_obj"):
                return annotation.parse_obj(value)  # type: ignore[return-value]
            return annotation(**value)

        if origin in {list, List, Iterable, tuple, set}:  # type: ignore[arg-type]
            item_type = args[0] if args else Any
            if not isinstance(value, (list, tuple, set)):
                value = [value]
            converted = [_convert_value(item, item_type) for item in value]
            if origin is tuple:
                return tuple(converted)
            if origin is set:
                return set(converted)
            return list(converted)

        if annotation in {str, int, float}:
            return annotation(value)

        if annotation is bool:
            if isinstance(value, bool):
                return value
            if isinstance(value, str):
                return value.strip().lower() not in {"", "0", "false", "no"}
            return bool(value)

        if annotation in {datetime, date}:
            if isinstance(value, (datetime, date)):
                return value
            if isinstance(value, str):
                text = value.strip()
                if not text:
                    return None
                if annotation is datetime and text.endswith("Z"):
                    text = text[:-1] + "+00:00"
                return annotation.fromisoformat(text)  # type: ignore[return-value]
        return value<|MERGE_RESOLUTION|>--- conflicted
+++ resolved
@@ -43,10 +43,7 @@
 
     import asyncio
     import inspect
-<<<<<<< HEAD
-=======
     import typing as typing_module
->>>>>>> e2c8b2ff
     from datetime import date, datetime
     from typing import Any, Callable, Dict, Iterable, List, Optional, Pattern, Tuple, Union
     from typing import get_args, get_origin
@@ -295,11 +292,7 @@
             ]
 
             for name, param in signature.parameters.items():
-<<<<<<< HEAD
-                annotation = param.annotation
-=======
                 annotation = _resolve_annotation(param.annotation, endpoint)
->>>>>>> e2c8b2ff
                 raw: Any = None
                 if name in path_params:
                     raw = path_params[name]
@@ -326,28 +319,20 @@
             return None
 
         async def _send_response(self, send: Callable[[Dict[str, Any]], Any], response: "Response") -> None:
-<<<<<<< HEAD
+            status = int(response.status_code)
             body, media_type = _encode_body(response.content, response.media_type)
+
+            if status in {204, 304} or 100 <= status < 200:
+                body = b""
+
             headers = [(b"content-type", media_type.encode("latin-1"))]
             for key, value in response.headers.items():
                 headers.append((key.encode("latin-1"), str(value).encode("latin-1")))
-            await send({"type": "http.response.start", "status": int(response.status_code), "headers": headers})
-=======
-            status = int(response.status_code)
-            body, media_type = _encode_body(response.content, response.media_type)
-
-            if status in {204, 304} or 100 <= status < 200:
-                body = b""
-
-            headers = [(b"content-type", media_type.encode("latin-1"))]
-            for key, value in response.headers.items():
-                headers.append((key.encode("latin-1"), str(value).encode("latin-1")))
 
             if not any(key.lower() == b"content-length" for key, _ in headers):
                 headers.append((b"content-length", str(len(body)).encode("latin-1")))
 
             await send({"type": "http.response.start", "status": status, "headers": headers})
->>>>>>> e2c8b2ff
             await send({"type": "http.response.body", "body": body, "more_body": False})
 
     def _encode_body(content: Any, media_type: Optional[str]) -> Tuple[bytes, str]:
@@ -374,8 +359,6 @@
             return Response(result)
         return Response(str(result))
 
-<<<<<<< HEAD
-=======
     def _resolve_annotation(annotation: Any, endpoint: Callable[..., Any]) -> Any:
         if not isinstance(annotation, str):
             return annotation
@@ -404,7 +387,6 @@
             }
             return simple_map.get(simple, annotation)
 
->>>>>>> e2c8b2ff
     def _convert_value(value: Any, annotation: Any) -> Any:
         if value is None:
             return None
