import { useEffect, useMemo, useRef, useState } from 'react'
import {
  listPosts,
  getPost,
  runStage,
  runResearch,
  clearAnalysis,
  eraseAllCouncilAnalysis,
  startRefreshSummaries,
  getRefreshJob,
  getActiveRefreshJob,
  stopRefreshJob,
  startCouncilAnalysis,
  getCouncilJob,
  getActiveCouncilJob,
  stopCouncilJob,
} from './api'
import type { CouncilJob, ListPostsParams, RefreshJob } from './api'
import type { ListResponse, PostDetail, ResearchPayload, ResearchTickerPayload } from './types'
import PostList from './components/PostList'
import PostDetailView from './components/PostDetail'
import TraderBar from './components/TraderBar'
import { parseChairmanStageData, parseSummariserData } from './components/StageViewer'
import { formatDateKey, parseDateKey } from './utils/dates'
import './styles.css'

const COUNCIL_STAGE_LABELS: Record<string, string> = {
  entity: 'Entity Council',
  claims: 'Claims Council',
  context: 'Context Council',
  verifier: 'Verifier Council',
  for: 'Bull Council',
  against: 'Bear Council',
  direction: 'Direction Council',
  researcher: 'Researcher',
  chairman: 'Chairman Verdict',
}

const normalizeTicker = (value?: string | null): string => {
  if (typeof value !== 'string') return ''
  return value.trim().toUpperCase()
}

const STORAGE_KEYS = {
  selectedDate: 'wos.selectedDate',
  selectedPost: 'wos.selectedPostId',
  postsPage: 'wos.postsPage',
  interestMin: 'wos.interestMin',
  councilJob: 'wos.councilJobId',
  councilPrimed: 'wos.councilPrimedMissing',
} as const

type CouncilProgressState = {
  stages: string[]
  currentStageIndex: number
  completed: number
}

export default function App() {
  const [q, setQ] = useState('')
  const [platform, setPlatform] = useState('')
  const [source, setSource] = useState('')
  const [page, setPage] = useState<number>(() => {
    if (typeof window === 'undefined') return 1
    const raw = window.localStorage.getItem(STORAGE_KEYS.postsPage)
    const parsed = raw ? Number.parseInt(raw, 10) : Number.NaN
    return Number.isFinite(parsed) && parsed > 0 ? parsed : 1
  })
  const [pageSize, setPageSize] = useState(20)
  const [interestFilter, setInterestFilter] = useState<number>(() => {
    if (typeof window === 'undefined') return 0
    const raw = window.localStorage.getItem(STORAGE_KEYS.interestMin)
    const parsed = raw ? Number.parseInt(raw, 10) : Number.NaN
    return Number.isFinite(parsed) && parsed >= 0 && parsed <= 100 ? parsed : 0
  })

  const [selectedDate, setSelectedDate] = useState<Date | null>(() => {
    if (typeof window === 'undefined') return null
    return parseDateKey(window.localStorage.getItem(STORAGE_KEYS.selectedDate))
  })

  const [list, setList] = useState<ListResponse | null>(null)
  const [loadingList, setLoadingList] = useState(false)

  const [pickedId, setPickedId] = useState<string | null>(() => {
    if (typeof window === 'undefined') return null
    const stored = window.localStorage.getItem(STORAGE_KEYS.selectedPost)
    return stored && stored.trim() ? stored : null
  })
  const [detail, setDetail] = useState<PostDetail | null>(null)
  const [log, setLog] = useState<string>('')
  const [logSnippet, setLogSnippet] = useState<string>('')
  const [logExpanded, setLogExpanded] = useState(false)
  const [copyStatus, setCopyStatus] = useState<'idle' | 'copied' | 'failed'>('idle')
  const [busy, setBusy] = useState(false)

  const [articleTickers, setArticleTickers] = useState<string[]>([])
  const [selectedTicker, setSelectedTicker] = useState<string | null>(null)

  const [refreshJobId, setRefreshJobId] = useState<string | null>(() => {
    if (typeof window === 'undefined') return null
    return window.localStorage.getItem('refreshJobId')
  })
  const [refreshJob, setRefreshJob] = useState<RefreshJob | null>(null)
  const [jobBusy, setJobBusy] = useState(false)
  const lastListRefresh = useRef<number | null>(null)
  const lastChairmanVerdict = useRef<{ postId: string | null; signature: string | null }>({
    postId: null,
    signature: null,
  })
  const [councilProgress, setCouncilProgress] = useState<CouncilProgressState | null>(null)
  const [councilJobId, setCouncilJobId] = useState<string | null>(() => {
    if (typeof window === 'undefined') return null
    const stored = window.localStorage.getItem(STORAGE_KEYS.councilJob)
    return stored && stored.trim() ? stored : null
  })
  const [councilJob, setCouncilJob] = useState<CouncilJob | null>(null)
  const [councilJobBusy, setCouncilJobBusy] = useState(false)
  const [councilLogEntry, setCouncilLogEntry] = useState('')
  const [councilLog, setCouncilLog] = useState<string>('')
  const [councilCopyStatus, setCouncilCopyStatus] = useState<'idle' | 'copied' | 'failed'>('idle')
  const [councilPrimed, setCouncilPrimed] = useState<boolean>(() => {
    if (typeof window === 'undefined') return false
    return window.localStorage.getItem(STORAGE_KEYS.councilPrimed) === '1'
  })

  useEffect(() => {
    if (typeof window === 'undefined') return
    if (!selectedDate) {
      window.localStorage.removeItem(STORAGE_KEYS.selectedDate)
      return
    }
    window.localStorage.setItem(STORAGE_KEYS.selectedDate, formatDateKey(selectedDate))
  }, [selectedDate])

  useEffect(() => {
    if (typeof window === 'undefined') return
    window.localStorage.setItem(STORAGE_KEYS.postsPage, String(page))
  }, [page])

  useEffect(() => {
    if (typeof window === 'undefined') return
    window.localStorage.setItem(STORAGE_KEYS.interestMin, String(interestFilter))
  }, [interestFilter])

  useEffect(() => {
    if (typeof window === 'undefined') return
    if (councilPrimed) {
      window.localStorage.setItem(STORAGE_KEYS.councilPrimed, '1')
    } else {
      window.localStorage.removeItem(STORAGE_KEYS.councilPrimed)
    }
  }, [councilPrimed])

  useEffect(() => {
    if (typeof window === 'undefined') return
    if (!pickedId) {
      window.localStorage.removeItem(STORAGE_KEYS.selectedPost)
      return
    }
    window.localStorage.setItem(STORAGE_KEYS.selectedPost, pickedId)
  }, [pickedId])

  const batchTotal = refreshJob?.total ?? 0
  const batchDone = refreshJob?.done ?? 0
  const progressPct = batchTotal ? Math.round((batchDone / batchTotal) * 100) : 0
  const batchMsg = [refreshJob?.phase, refreshJob?.current].filter(Boolean).join(' – ') || refreshJob?.message || ''
  const jobActive = refreshJob ? refreshJob.status === 'queued' || refreshJob.status === 'running' : Boolean(refreshJobId)
  const working = busy || jobBusy
  const councilTotal = councilProgress?.stages.length ?? 0
  const councilCompleted = councilProgress?.completed ?? 0
  const councilDone = councilTotal ? Math.min(councilCompleted, councilTotal) : councilCompleted
  const councilPercent = councilTotal ? Math.round((councilDone / councilTotal) * 100) : 0
  const councilStageKey =
    councilProgress && councilProgress.currentStageIndex < councilProgress.stages.length
      ? councilProgress.stages[councilProgress.currentStageIndex]
      : null
  const councilStageLabel = councilStageKey
    ? COUNCIL_STAGE_LABELS[councilStageKey] ?? councilStageKey
    : councilTotal > 0 && councilDone >= councilTotal
      ? 'Finalising'
      : ''
  const councilJobTotal = councilJob?.total ?? 0
  const councilJobDone = councilJob?.done ?? 0
  const councilJobPercent = councilJobTotal ? Math.round((councilJobDone / councilJobTotal) * 100) : 0
  const councilJobRemaining = councilJob?.remaining ?? Math.max(councilJobTotal - councilJobDone, 0)
  const councilJobMessage = (councilJob?.message ?? '').trim()
  const councilJobActive = councilJob
    ? councilJob.status === 'queued' || councilJob.status === 'running' || councilJob.status === 'cancelling'
    : Boolean(councilJobId)
  const etaBaseSeconds =
    typeof councilJob?.current_eta_seconds === 'number' && councilJob.current_eta_seconds > 0
      ? councilJob.current_eta_seconds
      : null
  const etaStartedAt =
    typeof councilJob?.current_started_at === 'number' && councilJob.current_started_at > 0
      ? councilJob.current_started_at
      : null
  const nowSeconds = Date.now() / 1000
  const hasEtaTiming = etaBaseSeconds != null && etaStartedAt != null
  const etaElapsedSeconds = hasEtaTiming ? Math.max(nowSeconds - etaStartedAt, 0) : 0
  const etaRemainingSeconds = hasEtaTiming && etaBaseSeconds != null
    ? Math.max(etaBaseSeconds - etaElapsedSeconds, 0)
    : null
  const etaPercent = hasEtaTiming && etaBaseSeconds != null && etaBaseSeconds > 0
    ? Math.max(0, Math.min(100, (etaElapsedSeconds / etaBaseSeconds) * 100))
    : 0
  const etaDisplayText = councilJobActive ? formatEta(etaRemainingSeconds) : 'idle'
  const councilLastLine = councilLog
    .split(/\r?\n/)
    .map((line) => line.trim())
    .filter((line) => line.length > 0)
    .pop() || ''
  const councilDisplayLog = (councilLogEntry || councilJobMessage || councilLastLine).trim()
  const panelDisabled = busy || jobBusy || councilJobBusy

  const deriveLogSnippet = (value: string): string => {
    const trimmed = value.trim()
    if (!trimmed) return ''
    const lines = trimmed
      .split(/\r?\n+/)
      .map((line) => line.trim())
      .filter((line) => line.length > 0)
    if (lines.length === 0) return ''
    const contentLines = lines.filter((line) => !/^ran:/i.test(line))
    const chosen = contentLines.length > 0 ? contentLines : lines
    const snippet = chosen.slice(0, 2).join(' · ')
    if (snippet.length <= 200) return snippet
    return `${snippet.slice(0, 197)}…`
  }

  function formatEta(seconds: number | null): string {
    if (seconds == null) return 'estimating…'
    if (!Number.isFinite(seconds)) return 'estimating…'
    if (seconds <= 0.5) return '<1s'
    const total = Math.round(seconds)
    const hours = Math.floor(total / 3600)
    const minutes = Math.floor((total % 3600) / 60)
    const secs = total % 60
    const parts: string[] = []
    if (hours > 0) {
      parts.push(`${hours}h`)
      if (minutes > 0) {
        parts.push(`${minutes}m`)
      }
    } else {
      if (minutes > 0) {
        parts.push(`${minutes}m`)
      }
      if (minutes < 5 && secs > 0) {
        parts.push(`${secs}s`)
      } else if (minutes === 0) {
        parts.push(`${secs}s`)
      }
    }
    if (parts.length === 0) {
      parts.push(`${secs}s`)
    }
    return parts.join(' ')
  }

  const updateLog = (value: string | ((prev: string) => string)) => {
    if (typeof value === 'function') {
      setLog((prev) => {
        const next = value(prev)
        setLogSnippet(deriveLogSnippet(next))
        return next
      })
      return
    }
    setLog(value)
    setLogSnippet(deriveLogSnippet(value))
  }

  useEffect(() => {
    if (copyStatus === 'idle') return undefined
    if (typeof window === 'undefined') return undefined
    const timer = window.setTimeout(() => setCopyStatus('idle'), 2000)
    return () => window.clearTimeout(timer)
  }, [copyStatus])

  useEffect(() => {
    if (councilCopyStatus === 'idle') return undefined
    if (typeof window === 'undefined') return undefined
    const timer = window.setTimeout(() => setCouncilCopyStatus('idle'), 2000)
    return () => window.clearTimeout(timer)
  }, [councilCopyStatus])

  const appendLog = (entry: string) => {
    const trimmedEntry = entry.trim()
    if (!trimmedEntry) return
    updateLog((prev) => {
      const prefix = prev.trim()
      return prefix ? `${prefix}\n\n${trimmedEntry}` : trimmedEntry
    })
  }

  const formatStageLabel = (key: string): string => COUNCIL_STAGE_LABELS[key] ?? key

  const logRunOutput = (
    stages: string[],
    stdout: string,
    stderr: string,
    options?: { append?: boolean }
  ) => {
    const trimmedStdout = stdout.trim()
    const trimmedStderr = stderr.trim()
    const labeledStages = stages.map((stage) => formatStageLabel(stage))
    const parts = [
      `Ran: ${labeledStages.join(', ')}`,
      trimmedStderr && `stderr:\n${trimmedStderr}`,
      trimmedStdout && `stdout:\n${trimmedStdout}`,
    ].filter(Boolean) as string[]
    const entry = parts.join('\n\n')
    if (options?.append) {
      appendLog(entry)
      return
    }
    updateLog(entry)
  }

  const formatResearchLog = (payload: ResearchPayload | null | undefined): string | null => {
    if (!payload) return null

    const tickersMap = payload.tickers ?? {}
    const normalized = new Map<string, ResearchTickerPayload>()
    Object.entries(tickersMap).forEach(([key, value]) => {
      if (value && typeof value === 'object') {
        normalized.set(normalizeTicker(key), value as ResearchTickerPayload)
      }
    })

    const ordered = (payload.ordered_tickers ?? []).map((item) => normalizeTicker(item))
    const sequence = ordered.length > 0 ? ordered : Array.from(normalized.keys())

    const tickerSummaries = sequence
      .map((symbol) => {
        const entry = normalized.get(symbol)
        if (!entry) return null
        const lines: string[] = []
        if (typeof entry.summary_text === 'string' && entry.summary_text.trim()) {
          lines.push(entry.summary_text.trim())
        } else if (typeof entry.rationale === 'string' && entry.rationale.trim()) {
          lines.push(entry.rationale.trim())
        }

        const technicalSummary = Array.isArray(entry.technical?.summary_lines)
          ? entry.technical.summary_lines
              .map((line) => (typeof line === 'string' ? line.trim() : ''))
              .filter((line) => line.length > 0)
              .join(' | ')
          : ''
        if (technicalSummary) {
          lines.push(`Technical: ${technicalSummary}`)
        }

        const sentimentRecord =
          entry.sentiment && typeof entry.sentiment === 'object'
            ? (entry.sentiment as Record<string, unknown>)
            : null
        if (sentimentRecord) {
          const deltaCandidate =
            (sentimentRecord['article_delta'] as Record<string, unknown> | undefined) ??
            (sentimentRecord['articleDelta'] as Record<string, unknown> | undefined) ??
            (sentimentRecord['latest_delta'] as Record<string, unknown> | undefined) ??
            (sentimentRecord['latestDelta'] as Record<string, unknown> | undefined) ??
            null
          if (deltaCandidate) {
            const delta = deltaCandidate as Record<string, unknown>
            const deltaSummary =
              typeof delta['sum'] === 'string'
                ? (delta['sum'] as string).trim()
                : typeof delta['summary'] === 'string'
                  ? (delta['summary'] as string).trim()
                  : ''
            const deltaWhy = typeof delta['why'] === 'string' ? (delta['why'] as string).trim() : ''
            const deltaDir = typeof delta['dir'] === 'string' ? (delta['dir'] as string).trim() : ''
            const deltaImpact =
              typeof delta['impact'] === 'string' ? (delta['impact'] as string).trim() : ''
            const sentimentParts: string[] = []
            if (deltaSummary) sentimentParts.push(deltaSummary)
            if (deltaWhy) sentimentParts.push(`why: ${deltaWhy}`)
            const dirImpact = [deltaDir, deltaImpact].filter((part) => part.length > 0)
            if (dirImpact.length > 0) sentimentParts.push(dirImpact.join('/'))
            if (sentimentParts.length > 0) {
              lines.push(`Sentiment: ${sentimentParts.join(' · ')}`)
            }
          }
        }

        if (lines.length === 0) return null
        return `${symbol}:\n${lines.join('\n')}`
      })
      .filter((entry): entry is string => !!entry)

    const updatedAt = payload.updated_at || new Date().toISOString()
    const header = `Research updated ${updatedAt}`
    if (tickerSummaries.length === 0) return header
    return [header, ...tickerSummaries].join('\n\n')
  }

  const queryKey = useMemo<ListPostsParams>(() => {
    const base: ListPostsParams = {
      q,
      platform,
      source,
      page,
      page_size: pageSize,
    }

    if (interestFilter > 0) {
      base.interest_min = interestFilter
    }

    if (!selectedDate) {
      return base
    }

    const utcYear = selectedDate.getUTCFullYear()
    const utcMonth = selectedDate.getUTCMonth()
    const utcDay = selectedDate.getUTCDate()

    const start = new Date(Date.UTC(utcYear, utcMonth, utcDay, 0, 0, 0, 0))
    const end = new Date(Date.UTC(utcYear, utcMonth, utcDay, 23, 59, 59, 999))

    return {
      ...base,
      date_from: start.toISOString(),
      date_to: end.toISOString(),
    }
  }, [q, platform, source, page, pageSize, selectedDate, interestFilter])

  useEffect(() => {
    let cancelled = false
    async function load() {
      setLoadingList(true)
      try {
        const res = await listPosts(queryKey)
        if (!cancelled) setList(res)
      } catch (e: any) {
        if (!cancelled) updateLog(`List error: ${e.message}`)
      } finally {
        if (!cancelled) setLoadingList(false)
      }
    }
    load()
    return () => {
      cancelled = true
    }
  }, [
    queryKey.q,
    queryKey.platform,
    queryKey.source,
    queryKey.page,
    queryKey.page_size,
    queryKey.date_from,
    queryKey.date_to,
    queryKey.interest_min,
  ])

  useEffect(() => {
    if (!councilJobId) {
      setCouncilJob(null)
      setCouncilJobBusy(false)
      return
    }

    let cancelled = false
    const activeJobId = councilJobId!
    const currentPickedId = pickedId
    const currentQuery: ListPostsParams = { ...queryKey }

    async function poll() {
      try {
        const job = await getCouncilJob(activeJobId)
        if (cancelled) return
        setCouncilJob(job)
        const active = job.status === 'queued' || job.status === 'running' || job.status === 'cancelling'
        setCouncilJobBusy(active)
        const tail = Array.isArray(job.log_tail) ? job.log_tail : []
        const normalizedTail = tail.map((entry) => {
          if (typeof entry === 'string') return entry
          if (entry == null) return ''
          return String(entry)
        })
        const joinedTail = normalizedTail.join('\n')
        const lastEntry = normalizedTail.length > 0 ? normalizedTail[normalizedTail.length - 1] : ''
        setCouncilLogEntry(lastEntry.trim() ? lastEntry : '')
        setCouncilLog(joinedTail)
        if (!active) {
          if (job.status === 'done') {
            try {
              const [detailRes, listRes] = await Promise.all([
                currentPickedId ? getPost(currentPickedId) : Promise.resolve(null),
                listPosts(currentQuery),
              ])
              if (!cancelled) {
                if (detailRes) setDetail(detailRes)
                setList(listRes)
              }
            } catch (err: any) {
              if (!cancelled) {
                updateLog((prev) => prev || `Council list refresh error: ${err.message}`)
              }
            }
          }
          if (!cancelled) {
            setCouncilJobId(null)
          }
        }
      } catch (err: any) {
        if (!cancelled) {
          updateLog((prev) => prev || `Council job error: ${err.message}`)
          setCouncilJobBusy(false)
          setCouncilJobId(null)
        }
      }
    }

    poll()
    const timer = window.setInterval(poll, 1000)
    return () => {
      cancelled = true
      window.clearInterval(timer)
    }
  }, [
    councilJobId,
    queryKey.q,
    queryKey.platform,
    queryKey.source,
    queryKey.page,
    queryKey.page_size,
    queryKey.date_from,
    queryKey.date_to,
    queryKey.interest_min,
    pickedId,
  ])

  useEffect(() => {
    if (!pickedId) return setDetail(null)
    let cancelled = false
    const id = pickedId!
    async function load() {
      try {
        const d = await getPost(id)
        if (!cancelled) setDetail(d)
      } catch (e: any) {
        if (!cancelled) updateLog(`Detail error: ${e.message}`)
      }
    }
    load()
    return () => {
      cancelled = true
    }
  }, [pickedId])

  useEffect(() => {
    if (!detail) {
      setArticleTickers([])
      setSelectedTicker(null)
      return
    }

    const summariserPayload = detail.stages?.summariser
    const summariser = parseSummariserData(summariserPayload)
    const summariserTickers =
      summariser?.assets
        ?.map((asset) => (typeof asset.ticker === 'string' ? normalizeTicker(asset.ticker) : ''))
        .filter((ticker): ticker is string => Boolean(ticker)) ?? []

    const extras = detail.extras && typeof detail.extras === 'object' ? detail.extras : null
    const researchTickers: string[] = []
    if (extras && extras.research && typeof extras.research === 'object') {
      const researchRecord = extras.research as Record<string, unknown>
      const orderedField =
        (researchRecord.ordered_tickers as unknown) ?? (researchRecord.ordered as unknown)
      if (Array.isArray(orderedField)) {
        orderedField.forEach((value) => {
          const ticker = normalizeTicker(typeof value === 'string' ? value : String(value ?? ''))
          if (ticker) researchTickers.push(ticker)
        })
      }
      const mapField = researchRecord.tickers
      if (mapField && typeof mapField === 'object') {
        Object.keys(mapField as Record<string, unknown>)
          .map((key) => normalizeTicker(key))
          .forEach((ticker) => {
            if (ticker) researchTickers.push(ticker)
          })
      }
    }

    const combined = Array.from(new Set([...summariserTickers, ...researchTickers]))
    setArticleTickers(combined)
    setSelectedTicker((prev) => {
      if (prev && combined.includes(prev)) return prev
      return combined.length > 0 ? combined[0] : null
    })
  }, [detail])

  useEffect(() => {
    const postId = detail?.post?.post_id ?? null
    if (!postId) {
      lastChairmanVerdict.current = { postId: null, signature: null }
      return
    }

    const chairmanData = parseChairmanStageData(detail?.stages?.chairman)
    const plainEnglish = chairmanData?.plainEnglish?.trim() ?? ''
    const normalizedPlain = plainEnglish.replace(/\s+/g, ' ').trim()
    const verdictSignature = normalizedPlain
      ? [normalizedPlain, chairmanData?.direction ?? '', chairmanData?.timeframe ?? '', chairmanData?.conviction ?? '']
          .map((part) => (part == null ? '' : String(part)))
          .join('|')
      : null

    const prev = lastChairmanVerdict.current
    if (!verdictSignature) {
      if (prev.postId !== postId || prev.signature !== null) {
        lastChairmanVerdict.current = { postId, signature: null }
      }
      return
    }

    const listItem = list?.items?.find((item) => item.post_id === postId)
    const listVerdict = (listItem?.chairman_plain_english ?? '').replace(/\s+/g, ' ').trim()
    const alreadySynced = listVerdict.length > 0 && listVerdict === normalizedPlain

    if (alreadySynced) {
      lastChairmanVerdict.current = { postId, signature: verdictSignature }
      return
    }

    if (prev.postId === postId && prev.signature === verdictSignature) {
      return
    }

    lastChairmanVerdict.current = { postId, signature: verdictSignature }
    let cancelled = false

    const refreshList = async () => {
      try {
        const res = await listPosts(queryKey)
        if (!cancelled) {
          setList(res)
        }
      } catch (err: any) {
        if (!cancelled) {
          setLog((prevLog) => (prevLog ? prevLog : `List refresh error: ${err?.message ?? err}`))
        }
      }
    }

    void refreshList()

    return () => {
      cancelled = true
    }
  }, [detail?.post?.post_id, detail?.stages?.chairman, list, queryKey, setList, setLog])

  const researchExtras = useMemo<ResearchPayload | null>(() => {
    if (!detail) return null
    const extras = detail.extras
    if (!extras || typeof extras !== 'object') return null
    const research = (extras as Record<string, unknown>).research
    if (!research || typeof research !== 'object') return null
    return research as ResearchPayload
  }, [detail])

  const researchSelection = useMemo(() => {
    if (!researchExtras) return null
    const tickersMap = researchExtras.tickers ?? {}
    const entries = Object.entries(tickersMap).filter(([, value]) =>
      value && typeof value === 'object',
    )
    if (entries.length === 0) return null

    const normalizedMap = new Map<string, ResearchTickerPayload>()
    entries.forEach(([key, value]) => {
      normalizedMap.set(normalizeTicker(key), value as ResearchTickerPayload)
    })

    const orderedFallback = (researchExtras as unknown as { ordered?: unknown }).ordered
    const orderedField = Array.isArray(researchExtras.ordered_tickers)
      ? researchExtras.ordered_tickers
      : Array.isArray(orderedFallback)
        ? (orderedFallback as unknown[])
        : []

    const orderedKeys = orderedField
      .map((item) => normalizeTicker(typeof item === 'string' ? item : String(item ?? '')))
      .filter((key) => key.length > 0)

    const desired = normalizeTicker(selectedTicker)
    const selectedKey =
      (desired && normalizedMap.has(desired) ? desired : undefined) ||
      orderedKeys.find((key) => normalizedMap.has(key)) ||
      [...normalizedMap.keys()][0]

    if (!selectedKey) return null

    return { ticker: selectedKey, data: normalizedMap.get(selectedKey)! }
  }, [researchExtras, selectedTicker])

  useEffect(() => {
    if (typeof window === 'undefined') return
    if (refreshJobId) {
      window.localStorage.setItem('refreshJobId', refreshJobId)
    } else {
      window.localStorage.removeItem('refreshJobId')
    }
  }, [refreshJobId])

  useEffect(() => {
    if (typeof window === 'undefined') return
    if (councilJobId) {
      window.localStorage.setItem(STORAGE_KEYS.councilJob, councilJobId)
    } else {
      window.localStorage.removeItem(STORAGE_KEYS.councilJob)
    }
  }, [councilJobId])

  useEffect(() => {
    let cancelled = false
    async function loadActive() {
      try {
        const active = await getActiveRefreshJob()
        if (!cancelled && active) {
          setRefreshJob(active)
          setRefreshJobId(active.id)
          setJobBusy(active.status === 'queued' || active.status === 'running')
          if (active.log_tail?.length) updateLog(active.log_tail.join('\n'))
        }
      } catch (e: any) {
        if (!cancelled) updateLog((prev) => prev || `Active job error: ${e.message}`)
      }
    }
    if (!refreshJobId) {
      loadActive()
    }
    return () => {
      cancelled = true
    }
  }, [refreshJobId])

  useEffect(() => {
    let cancelled = false
    async function loadCouncilActive() {
      try {
        const active = await getActiveCouncilJob()
        if (!cancelled && active) {
          setCouncilJobId(active.job_id)
          setCouncilJob((prev) =>
            prev && prev.id === active.job_id
              ? prev
              : {
                  id: active.job_id,
                  status: active.status,
                  total: active.total ?? 0,
                  done: active.done ?? 0,
                  remaining: active.remaining ?? undefined,
                  interest_min: active.interest_min,
                  log_tail: [],
                  message: '',
                  error: undefined,
                }
          )
          const activeStatus = active.status === 'queued' || active.status === 'running' || active.status === 'cancelling'
          setCouncilJobBusy(activeStatus)
        }
      } catch (e: any) {
        if (!cancelled) updateLog((prev) => prev || `Council active job error: ${e.message}`)
      }
    }
    if (!councilJobId) {
      loadCouncilActive()
    }
    return () => {
      cancelled = true
    }
  }, [councilJobId])

  useEffect(() => {
    if (!refreshJobId) {
      setJobBusy(false)
      lastListRefresh.current = null
      return
    }

    let cancelled = false
    const currentQuery = { ...queryKey }
    const jobId = refreshJobId!

    async function poll() {
      try {
        const job = await getRefreshJob(jobId)
        if (cancelled) return
        setRefreshJob(job)
        if (job.log_tail?.length) updateLog(job.log_tail.join('\n'))

        const jobIsActive = job.status === 'queued' || job.status === 'running'
        setJobBusy(jobIsActive)

        const doneCount = job.done ?? 0
        const terminal = job.status === 'done' || job.status === 'error' || job.status === 'cancelled'
        const shouldRefreshList = (doneCount > 0 && doneCount !== lastListRefresh.current && doneCount % 5 === 0) || terminal
        if (shouldRefreshList) {
          try {
            const res = await listPosts(currentQuery)
            if (!cancelled) setList(res)
          } catch {}
          lastListRefresh.current = doneCount
        }

        if (terminal && !cancelled) {
          setRefreshJobId(null)
        }
      } catch (e: any) {
        if (!cancelled) {
          setJobBusy(false)
          setRefreshJobId(null)
          updateLog(`Job poll error: ${e.message}`)
        }
      }
    }

    poll()
    const timer = window.setInterval(poll, 1000)
    return () => {
      cancelled = true
      window.clearInterval(timer)
    }
  }, [
    refreshJobId,
    queryKey.q,
    queryKey.platform,
    queryKey.source,
    queryKey.page,
    queryKey.page_size,
    queryKey.date_from,
    queryKey.date_to,
  ])

  async function onClearAnalysis() {
    if (!pickedId) return
    setBusy(true)
    updateLog('')
    try {
      const res = await clearAnalysis(pickedId)
      updateLog(`Clear analysis: ${JSON.stringify(res)}`)
      const [detailRes, listRes] = await Promise.all([getPost(pickedId), listPosts(queryKey)])
      setDetail(detailRes)
      setList(listRes)
    } catch (e: any) {
      updateLog(`Clear analysis error: ${e.message}`)
    } finally {
      setBusy(false)
    }
  }

  async function onEraseAllCouncilAnalysis() {
    if (working || councilJobActive || councilJobBusy) return
    if (typeof window !== 'undefined') {
      const confirmErase = window.confirm(
        'This will erase all stored council analysis results. Summaries will remain. Continue?',
      )
      if (!confirmErase) return
    }

    setBusy(true)
    updateLog('')
    try {
      const res = await eraseAllCouncilAnalysis()
      updateLog(`Erase all council analysis: ${JSON.stringify(res)}`)
      const [listRes, detailRes] = await Promise.all([
        listPosts(queryKey),
        pickedId ? getPost(pickedId) : Promise.resolve<PostDetail | null>(null),
      ])
      setList(listRes)
      if (detailRes) {
        setDetail(detailRes)
      }
    } catch (e: any) {
      updateLog(`Erase council analysis error: ${e.message}`)
    } finally {
      setBusy(false)
    }
  }

  async function onRefreshSummaries() {
    updateLog('')
    setRefreshJob(null)
    setJobBusy(true)
    try {
      const start = await startRefreshSummaries()
      setRefreshJobId(start.job_id)
      if (start.conflict) {
        updateLog((prev) => prev || 'A refresh job is already running.')
      }
    } catch (e: any) {
      setJobBusy(false)
      updateLog(`Start error: ${e.message}`)
    }
  }

  async function onSummariseNewArticles() {
    if (jobActive) return
    updateLog('')
    setRefreshJob(null)
    setJobBusy(true)
    try {
      const start = await startRefreshSummaries({ mode: 'new_only' })
      setRefreshJobId(start.job_id)
      if (start.conflict) {
        updateLog((prev) => prev || 'A refresh job is already running.')
      }
    } catch (e: any) {
      setJobBusy(false)
      updateLog(`Start error: ${e.message}`)
    }
  }

  async function onStopRefreshSummaries() {
    if (!refreshJobId) return
    try {
      await stopRefreshJob(refreshJobId)
    } catch (e: any) {
      updateLog(`Stop error: ${e.message}`)
    }
  }

  const handleInterestThresholdChange = (value: number) => {
    const bounded = Math.max(0, Math.min(100, value))
    setInterestFilter(bounded)
    setPage(1)
  }

  async function onStartCouncilProcessing() {
    try {
      const repairMissing = !councilPrimed
      const res = await startCouncilAnalysis({
        interest_min: interestFilter,
        repair_missing: repairMissing,
      })
      setCouncilJobId(res.job_id)
      if (!res.conflict) {
        setCouncilLog('')
        setCouncilLogEntry('')
        setCouncilCopyStatus('idle')
        setCouncilJob({
          id: res.job_id,
          status: res.total > 0 ? 'queued' : 'done',
          total: res.total,
          done: 0,
          remaining: res.total,
          interest_min: res.interest_min,
          repairs_total: res.repairs_total ?? 0,
          repairs_done: 0,
          log_tail: [],
          message: '',
          error: undefined,
          current_eta_seconds: null,
          current_started_at: null,
          current_mode: null,
          current_article_tokens: null,
          current_summary_tokens: null,
        })
        setCouncilJobBusy(res.total > 0)
        if (repairMissing && !councilPrimed) {
          setCouncilPrimed(true)
        }
      } else {
        setCouncilJobBusy(true)
        setCouncilLogEntry((prev) => prev || 'Council analysis already running.')
        updateLog((prev) => prev || 'Council analysis already running.')
      }
    } catch (e: any) {
      updateLog(`Council start error: ${e.message}`)
    }
  }

  async function onStopCouncilProcessing() {
    if (!councilJobId) return
    try {
      await stopCouncilJob(councilJobId)
    } catch (e: any) {
      updateLog(`Council stop error: ${e.message}`)
    }
  }

  async function onAnalyseSelected() {
    if (!pickedId) {
      updateLog('Pick a post first.')
      return
    }
    setBusy(true)
    const startedAt = new Date().toLocaleTimeString()
    updateLog(`Council analysis started at ${startedAt}`)
    const postId = pickedId as string
    const createStageRunner = (
      key: string,
      action: () => Promise<void>,
    ): { key: string; run: () => Promise<void> } => ({
      key,
      run: async () => {
        const label = formatStageLabel(key)
        const startStamp = new Date().toLocaleTimeString()
        appendLog(`[${startStamp}] Starting ${label}…`)
        try {
          await action()
          const endStamp = new Date().toLocaleTimeString()
          appendLog(`[${endStamp}] Completed ${label}.`)
        } catch (err: any) {
          const failStamp = new Date().toLocaleTimeString()
          const message = err?.message ?? String(err)
          appendLog(`[${failStamp}] ${label} failed: ${message}`)
          throw err
        }
      },
    })
    const stageRunners: { key: string; run: () => Promise<void> }[] = [
      createStageRunner('entity', async () => {
        const res = await runStage({ post_id: postId, stages: ['entity'], overwrite: true })
        logRunOutput(['entity'], res.stdout ?? '', res.stderr ?? '', { append: true })
      }),
      createStageRunner('researcher', async () => {
        const researchRes = await runResearch(postId)
        const researchLog = formatResearchLog(researchRes.research)
        const researchEntry = researchLog ?? 'Research completed, but no payload returned.'
        appendLog(researchEntry)
      }),
      ...['claims', 'context', 'verifier', 'for', 'against', 'direction', 'chairman'].map((stage) =>
        createStageRunner(stage, async () => {
          const res = await runStage({ post_id: postId, stages: [stage], overwrite: true })
          logRunOutput([stage], res.stdout ?? '', res.stderr ?? '', { append: true })
        }),
      ),
    ]
    const stageKeys = stageRunners.map((stage) => stage.key)
    setCouncilProgress({ stages: stageKeys, currentStageIndex: 0, completed: 0 })

    try {
      const cleared = await clearAnalysis(postId)
      appendLog(`Cleared analysis: ${JSON.stringify(cleared)}`)
    } catch (e: any) {
      setCouncilProgress(null)
      setBusy(false)
      appendLog(`Clear analysis error: ${e.message}`)
      return
    }

    let lastStage: string | null = null
    try {
      for (let i = 0; i < stageRunners.length; i += 1) {
        const { key, run } = stageRunners[i]
        lastStage = key
        setCouncilProgress((prev) =>
          prev
            ? { ...prev, currentStageIndex: i }
            : { stages: stageKeys, currentStageIndex: i, completed: i }
        )
        await run()
        setCouncilProgress((prev) =>
          prev
            ? { ...prev, completed: i + 1 }
            : { stages: stageKeys, currentStageIndex: i, completed: i + 1 }
        )
      }
        const [d, l] = await Promise.all([getPost(postId), listPosts(queryKey)])
      setDetail(d)
      setList(l)
    } catch (e: any) {
      const stageLabel = lastStage ? formatStageLabel(lastStage) : ''
      const prefix = stageLabel ? `Analyse error during ${stageLabel}: ` : 'Analyse error: '
      appendLog(`${prefix}${e.message}`)
    } finally {
      setCouncilProgress(null)
      setBusy(false)
    }
  }

  async function onSummariseArticle() {
    if (!pickedId) return
    const stages = ['entity', 'summariser', 'claims', 'context', 'for', 'against', 'direction']
    setBusy(true)
    updateLog('Summarisation started.')
    try {
      const res = await runStage({ post_id: pickedId, stages, overwrite: true })
      logRunOutput(stages, res.stdout ?? '', res.stderr ?? '')
      const [detailRes, listRes] = await Promise.all([getPost(pickedId), listPosts(queryKey)])
      setDetail(detailRes)
      setList(listRes)
    } catch (e: any) {
      updateLog(`Summarise error: ${e.message}`)
    } finally {
      setBusy(false)
    }
  }

  const handleCloseDetail = () => {
    setPickedId(null)
    setDetail(null)
  }

  const handleDateChange = (date: Date) => {
    setSelectedDate(date)
    setPage(1)
  }

  return (
    <div className="wrap">
      {councilProgress && (
        <div className="analysis-overlay">
          <div className="analysis-overlay-content">
            <div className="analysis-overlay-title">Analysing post…</div>
            {councilStageLabel && (
              <div className="analysis-overlay-stage">Processing {councilStageLabel}</div>
            )}
            <div className="analysis-overlay-progress">
              <div style={{ width: `${councilPercent}%` }} />
            </div>
            <div className="analysis-overlay-counter">
              {councilDone}/{councilTotal} council members complete
            </div>
            <div className="analysis-overlay-log">
              <div className="analysis-overlay-log-title">Live Logs</div>
              <pre className="analysis-overlay-log-body">
                {log.trim() ? log : 'Waiting for council output…'}
              </pre>
            </div>
          </div>
        </div>
      )}
      <header className="topbar">
        <div className="header-pane">
          <h1>Wisdom of Sheep v1.0 - (C)2025 CH Electronics</h1>
          <div className="filters">
            <input
              placeholder="Search (title/text)"
              value={q}
              onChange={(e) => {
                setQ(e.target.value)
                setPage(1)
              }}
            />
            <input
              placeholder="platform (e.g. reddit)"
              value={platform}
              onChange={(e) => {
                setPlatform(e.target.value)
                setPage(1)
              }}
            />
            <input
              placeholder="source (e.g. stocks)"
              value={source}
              onChange={(e) => {
                setSource(e.target.value)
                setPage(1)
              }}
            />
            <select value={pageSize} onChange={(e) => setPageSize(Number(e.target.value))}>
              <option value={10}>10</option>
              <option value={20}>20</option>
              <option value={50}>50</option>
            </select>
          </div>
        </div>
      </header>

      <TraderBar selectedDate={selectedDate} onDateChange={handleDateChange} />

      <div className="toolbar">
        <div className="toolbar-row toolbar-primary">
          <button onClick={jobActive ? onStopRefreshSummaries : onRefreshSummaries} disabled={!jobActive && working}>
            {jobActive ? 'Stop Refresh' : 'Summarise and Backfill'}
          </button>
          <button onClick={onSummariseNewArticles} disabled={jobActive || working}>
            Summarise New Articles
          </button>

          <div className="progress" title={`${batchDone}/${batchTotal}`}>
            <div style={{ width: `${progressPct}%` }} />
          </div>
          {batchTotal > 0 && <div className="muted small">{batchDone}/{batchTotal}</div>}
          {batchMsg && (
            <div className="muted small" style={{ marginLeft: 8 }}>
              {batchMsg}
            </div>
          )}
          {logSnippet && (
            <div className="muted small toolbar-log-snippet" title={log}>
              {logSnippet}
            </div>
          )}
        </div>

        <div className="toolbar-row toolbar-council">
          <label className={`toolbar-toggle${councilJobActive ? ' active' : ''}`}>
            <input
              type="checkbox"
              checked={councilJobActive}
              onChange={(event) => {
                if (event.target.checked) {
                  if (!councilJobActive) onStartCouncilProcessing()
                } else if (councilJobActive) {
                  onStopCouncilProcessing()
                }
              }}
            />
            <span className="toolbar-toggle-track" />
            <span className="toolbar-toggle-label">Council Analysis</span>
          </label>
          <div className="toolbar-progress-group">
            <div className="council-progress-block">
              <div
                className="progress council"
                title={councilJobTotal ? `${councilJobDone}/${councilJobTotal}` : undefined}
              >
                <div style={{ width: `${councilJobPercent}%` }} />
              </div>
              {councilJobTotal > 0 && (
                <div className="muted small">{councilJobRemaining} remaining</div>
              )}
              {councilDisplayLog && (
                <div className="muted small toolbar-log-snippet" title={councilDisplayLog}>
                  {councilDisplayLog}
                </div>
              )}
            </div>
<<<<<<< HEAD
            <div className="eta-progress-block">
              <div className="eta-progress-row">
                <div
                  className={`progress eta${councilJobActive ? '' : ' inactive'}`}
                  title={
                    etaRemainingSeconds != null
                      ? `~${Math.max(Math.round(etaRemainingSeconds), 0)}s remaining`
                      : councilJobActive
                        ? 'Estimating time remaining'
                        : 'Council analysis idle'
                  }
                >
                  <div style={{ width: `${etaPercent}%` }} />
                </div>
                <div className={`muted small eta-text${councilJobActive ? '' : ' inactive'}`}>
                  Time remaining ~ {etaDisplayText}
                </div>
              </div>
=======
            <div
              className="eta-progress-block"
              data-testid="council-eta"
              title={
                etaRemainingSeconds != null
                  ? `~${Math.max(Math.round(etaRemainingSeconds), 0)}s remaining`
                  : councilJobActive
                    ? 'Estimating time remaining'
                    : 'Council analysis idle'
              }
            >
              <div className="eta-progress-label">
                <span className="muted small">Time remaining</span>
                <span className={`eta-progress-value${councilJobActive ? '' : ' inactive'}`}>
                  {etaDisplayText}
                </span>
              </div>
              <div className={`progress eta${councilJobActive ? '' : ' inactive'}`}>
                <div style={{ width: `${etaPercent}%` }} />
              </div>
>>>>>>> 1a83f6f8
            </div>
          </div>
          <button
            type="button"
            className="toolbar-danger"
            onClick={onEraseAllCouncilAnalysis}
            disabled={working || councilJobActive || councilJobBusy}
            title="Remove council analysis outputs for all posts"
          >
            Erase all Council Analysis
          </button>
        </div>

        <div className="toolbar-row toolbar-slider">
          <label
            htmlFor="interest-filter"
            className={councilJobActive ? 'disabled' : undefined}
            title={
              councilJobActive
                ? 'Interest threshold is locked while council analysis runs.'
                : undefined
            }
          >
            Interest Score ≥ <span>{interestFilter}%</span>
          </label>
          <input
            id="interest-filter"
            type="range"
            min={0}
            max={100}
            step={5}
            value={interestFilter}
            disabled={councilJobActive}
            aria-disabled={councilJobActive}
            onChange={(e) => {
              const next = Number(e.target.value)
              handleInterestThresholdChange(Number.isNaN(next) ? 0 : next)
            }}
          />
        </div>
      </div>

      <div className="content">
        <aside className="pane posts">
          {loadingList && <div className="muted">Loading…</div>}
          {list && (
            <PostList
              items={list.items}
              total={list.total}
              page={list.page}
              pageSize={list.page_size}
              onPage={setPage}
              onPick={setPickedId}
              selectedId={pickedId}
            />
          )}
        </aside>
        <section className="pane detail">
          {!detail && <div className="muted">Pick a post…</div>}
          {detail && (
            <PostDetailView
              detail={detail}
              onSummarise={onSummariseArticle}
              onAnalyse={onAnalyseSelected}
              onClear={onClearAnalysis}
              onClose={handleCloseDetail}
              controlsDisabled={panelDisabled}
              selectedTicker={researchSelection?.ticker ?? selectedTicker}
              tickers={articleTickers}
              onSelectTicker={setSelectedTicker}
              articleId={detail.post?.post_id ?? null}
              centerTimestamp={detail.post?.posted_at ?? detail.post?.scraped_at ?? null}
              technical={researchSelection?.data.technical ?? null}
            />
          )}
        </section>
      </div>

      <div className="log-panels">
        <section className={`card log primary-log${logExpanded ? ' log-expanded' : ''}`}>
          <div className="card-header log-header">
            <div className="log-header-left">
              <button
                type="button"
                className="log-toggle"
                onClick={() => setLogExpanded((prev) => !prev)}
              >
                <span className="log-toggle-icon">{logExpanded ? '▾' : '▸'}</span>
                <span>Logs</span>
              </button>
              {working && <div className="muted log-working">(working…)</div>}
            </div>
            <div className="log-header-actions">
              {copyStatus === 'copied' && <span className="log-copy-status">Copied!</span>}
              {copyStatus === 'failed' && <span className="log-copy-status error">Copy failed</span>}
              <button
                type="button"
                className="log-copy"
                onClick={async () => {
                  if (!navigator.clipboard) {
                    setCopyStatus('failed')
                    return
                  }
                  try {
                    await navigator.clipboard.writeText(log)
                    setCopyStatus('copied')
                  } catch (err) {
                    console.error('Copy failed', err)
                    setCopyStatus('failed')
                  }
                }}
                disabled={!log.trim()}
              >
                Copy
              </button>
            </div>
          </div>
          <pre className={`logbox${logExpanded ? ' expanded' : ''}`}>{log}</pre>
        </section>
        <section className="card log council-log">
          <div className="card-header log-header">
            <div className="log-header-left">
              <span className="log-heading">Council Analysis Log</span>
            </div>
            <div className="log-header-actions">
              {councilCopyStatus === 'copied' && <span className="log-copy-status">Copied!</span>}
              {councilCopyStatus === 'failed' && <span className="log-copy-status error">Copy failed</span>}
              <button
                type="button"
                className="log-copy"
                onClick={async () => {
                  if (!navigator.clipboard) {
                    setCouncilCopyStatus('failed')
                    return
                  }
                  try {
                    await navigator.clipboard.writeText(councilLog)
                    setCouncilCopyStatus('copied')
                  } catch (err) {
                    console.error('Council log copy failed', err)
                    setCouncilCopyStatus('failed')
                  }
                }}
                disabled={!councilLog.trim()}
              >
                Copy
              </button>
            </div>
          </div>
          <pre className="logbox council-logbox">
            {councilLog.trim()
              ? councilLog
              : 'Council analysis output will stream here when a job runs.'}
          </pre>
        </section>
      </div>

      <footer className="foot">API: {import.meta.env.VITE_API ?? 'http://127.0.0.1:8000'}</footer>
    </div>
  )
}
<|MERGE_RESOLUTION|>--- conflicted
+++ resolved
@@ -416,12 +416,10 @@
       return base
     }
 
-    const utcYear = selectedDate.getUTCFullYear()
-    const utcMonth = selectedDate.getUTCMonth()
-    const utcDay = selectedDate.getUTCDate()
-
-    const start = new Date(Date.UTC(utcYear, utcMonth, utcDay, 0, 0, 0, 0))
-    const end = new Date(Date.UTC(utcYear, utcMonth, utcDay, 23, 59, 59, 999))
+    const start = new Date(selectedDate)
+    start.setHours(0, 0, 0, 0)
+    const end = new Date(selectedDate)
+    end.setHours(23, 59, 59, 999)
 
     return {
       ...base,
@@ -1228,26 +1226,6 @@
                 </div>
               )}
             </div>
-<<<<<<< HEAD
-            <div className="eta-progress-block">
-              <div className="eta-progress-row">
-                <div
-                  className={`progress eta${councilJobActive ? '' : ' inactive'}`}
-                  title={
-                    etaRemainingSeconds != null
-                      ? `~${Math.max(Math.round(etaRemainingSeconds), 0)}s remaining`
-                      : councilJobActive
-                        ? 'Estimating time remaining'
-                        : 'Council analysis idle'
-                  }
-                >
-                  <div style={{ width: `${etaPercent}%` }} />
-                </div>
-                <div className={`muted small eta-text${councilJobActive ? '' : ' inactive'}`}>
-                  Time remaining ~ {etaDisplayText}
-                </div>
-              </div>
-=======
             <div
               className="eta-progress-block"
               data-testid="council-eta"
@@ -1268,7 +1246,6 @@
               <div className={`progress eta${councilJobActive ? '' : ' inactive'}`}>
                 <div style={{ width: `${etaPercent}%` }} />
               </div>
->>>>>>> 1a83f6f8
             </div>
           </div>
           <button
