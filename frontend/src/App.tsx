import { useEffect, useMemo, useRef, useState } from 'react'
import {
  listPosts,
  getPost,
  runStage,
  runResearch,
  clearAnalysis,
  startRefreshSummaries,
  getRefreshJob,
  getActiveRefreshJob,
  stopRefreshJob,
  startCouncilAnalysis,
  getCouncilJob,
  getActiveCouncilJob,
  stopCouncilJob,
} from './api'
import type { CouncilJob, ListPostsParams, RefreshJob } from './api'
import type { ListResponse, PostDetail, ResearchPayload, ResearchTickerPayload } from './types'
import PostList from './components/PostList'
import PostDetailView from './components/PostDetail'
import TraderBar from './components/TraderBar'
import { parseChairmanStageData, parseSummariserData } from './components/StageViewer'
import { formatDateKey, parseDateKey } from './utils/dates'
import './styles.css'

const COUNCIL_STAGE_LABELS: Record<string, string> = {
  entity: 'Entity Council',
  claims: 'Claims Council',
  context: 'Context Council',
  verifier: 'Verifier Council',
  for: 'Bull Council',
  against: 'Bear Council',
  direction: 'Direction Council',
  researcher: 'Researcher',
  chairman: 'Chairman Verdict',
}

const ORACLE_STATUS_MAX_LENGTH = 'Oracle: Processing (last 2025-10-12T20:00:27+00:00 reddit:t3_1o4y3sa)'.length

<<<<<<< HEAD
const truncateOracleStatus = (text: string): string => {
  if (text.length <= ORACLE_STATUS_MAX_LENGTH) return text
=======
function truncateOracleStatus(text: string): string {
  if (text.length <= ORACLE_STATUS_MAX_LENGTH) {
    return text
  }
>>>>>>> ccf8cea7
  return `${text.slice(0, ORACLE_STATUS_MAX_LENGTH - 1)}…`
}

const normalizeTicker = (value?: string | null): string => {
  if (typeof value !== 'string') return ''
  return value.trim().toUpperCase()
}

const parseInterestScore = (value: unknown): number | null => {
  if (typeof value === 'number' && Number.isFinite(value)) return value
  if (typeof value === 'string') {
    const parsed = Number.parseFloat(value)
    if (Number.isFinite(parsed)) return parsed
  }
  return null
}

const normalizeOracleStatusValue = (value: unknown): OracleStatus => {
  const allowed: OracleStatus[] = [
    'offline',
    'connecting',
    'warmup',
    'processing',
    'idle',
    'error',
    'unauthorized',
  ]
  if (typeof value === 'string' && allowed.includes(value as OracleStatus)) {
    return value as OracleStatus
  }
  return 'offline'
}

const STORAGE_KEYS = {
  selectedDate: 'wos.selectedDate',
  selectedPost: 'wos.selectedPostId',
  postsPage: 'wos.postsPage',
  interestMin: 'wos.interestMin',
  councilJob: 'wos.councilJobId',
  analyseNewActive: 'wos.analyseNewActive',
  analyseNewThreshold: 'wos.analyseNewThreshold',
  oracleOnline: 'wos.oracleOnline',
  oracleBaseUrl: 'wos.oracleBaseUrl',
} as const

type CouncilProgressState = {
  stages: string[]
  currentStageIndex: number
  completed: number
}

type OracleStatus =
  | 'offline'
  | 'connecting'
  | 'warmup'
  | 'processing'
  | 'idle'
  | 'error'
  | 'unauthorized'

export default function App() {
  const [q, setQ] = useState('')
  const [platform, setPlatform] = useState('')
  const [source, setSource] = useState('')
  const [page, setPage] = useState<number>(() => {
    if (typeof window === 'undefined') return 1
    const raw = window.localStorage.getItem(STORAGE_KEYS.postsPage)
    const parsed = raw ? Number.parseInt(raw, 10) : Number.NaN
    return Number.isFinite(parsed) && parsed > 0 ? parsed : 1
  })
  const [pageSize, setPageSize] = useState(20)
  const [interestFilter, setInterestFilter] = useState<number>(() => {
    if (typeof window === 'undefined') return 0
    const raw = window.localStorage.getItem(STORAGE_KEYS.interestMin)
    const parsed = raw ? Number.parseInt(raw, 10) : Number.NaN
    return Number.isFinite(parsed) && parsed >= 0 && parsed <= 100 ? parsed : 0
  })

  const [oracleOnline, setOracleOnline] = useState<boolean>(() => {
    if (typeof window === 'undefined') return false
    return window.localStorage.getItem(STORAGE_KEYS.oracleOnline) === '1'
  })
  const [oracleBaseUrl, setOracleBaseUrl] = useState<string>(() => {
    if (typeof window === 'undefined') return ''
    return window.localStorage.getItem(STORAGE_KEYS.oracleBaseUrl) ?? ''
  })
  const [oracleStatus, setOracleStatus] = useState<OracleStatus>('offline')
  const [oracleBanner, setOracleBanner] = useState<string | null>(null)
  const [oracleIdleInfo, setOracleIdleInfo] = useState<{ pollSeconds?: number | null; idleSince?: number | null } | null>(null)
  const [oracleCursor, setOracleCursor] = useState<{ platform?: string | null; post_id?: string | null; scraped_at?: string | null } | null>(null)

  const [selectedDate, setSelectedDate] = useState<Date | null>(() => {
    if (typeof window === 'undefined') return null
    return parseDateKey(window.localStorage.getItem(STORAGE_KEYS.selectedDate))
  })

  const [list, setList] = useState<ListResponse | null>(null)
  const [loadingList, setLoadingList] = useState(false)

  const [pickedId, setPickedId] = useState<string | null>(() => {
    if (typeof window === 'undefined') return null
    const stored = window.localStorage.getItem(STORAGE_KEYS.selectedPost)
    return stored && stored.trim() ? stored : null
  })
  const [detail, setDetail] = useState<PostDetail | null>(null)
  const [log, setLog] = useState<string>('')
  const [logSnippet, setLogSnippet] = useState<string>('')
  const [logExpanded, setLogExpanded] = useState(false)
  const [copyStatus, setCopyStatus] = useState<'idle' | 'copied' | 'failed'>('idle')
  const [busy, setBusy] = useState(false)

  const [articleTickers, setArticleTickers] = useState<string[]>([])
  const [selectedTicker, setSelectedTicker] = useState<string | null>(null)

  const [refreshJobId, setRefreshJobId] = useState<string | null>(() => {
    if (typeof window === 'undefined') return null
    return window.localStorage.getItem('refreshJobId')
  })
  const [refreshJob, setRefreshJob] = useState<RefreshJob | null>(null)
  const [jobBusy, setJobBusy] = useState(false)
  const lastListRefresh = useRef<number | null>(null)
  const lastChairmanVerdict = useRef<{ postId: string | null; signature: string | null }>({
    postId: null,
    signature: null,
  })
  const [councilProgress, setCouncilProgress] = useState<CouncilProgressState | null>(null)
  const [councilJobId, setCouncilJobId] = useState<string | null>(() => {
    if (typeof window === 'undefined') return null
    const stored = window.localStorage.getItem(STORAGE_KEYS.councilJob)
    return stored && stored.trim() ? stored : null
  })
  const [councilJob, setCouncilJob] = useState<CouncilJob | null>(null)
  const [councilJobBusy, setCouncilJobBusy] = useState(false)
  const [councilLogEntry, setCouncilLogEntry] = useState('')
  const [councilLog, setCouncilLog] = useState<string>('')
  const [councilCopyStatus, setCouncilCopyStatus] = useState<'idle' | 'copied' | 'failed'>('idle')
  const [analyseNewActive, setAnalyseNewActive] = useState<boolean>(() => {
    if (typeof window === 'undefined') return false
    return window.localStorage.getItem(STORAGE_KEYS.analyseNewActive) === '1'
  })
  const [analyseNewThreshold, setAnalyseNewThreshold] = useState<number | null>(() => {
    if (typeof window === 'undefined') return null
    const stored = window.localStorage.getItem(STORAGE_KEYS.analyseNewThreshold)
    if (!stored) return null
    const parsed = Number.parseFloat(stored)
    return Number.isFinite(parsed) ? parsed : null
  })
  const [analyseNewCouncilStarted, setAnalyseNewCouncilStarted] = useState(false)
  const analyseNewPendingRef = useRef<Set<string>>(new Set())
  const analyseNewInFlightRef = useRef<Set<string>>(new Set())
  const analyseNewProcessedRef = useRef<Set<string>>(new Set())
  const [analyseNewPendingIds, setAnalyseNewPendingIds] = useState<string[]>([])
  const [analyseNewInFlightIds, setAnalyseNewInFlightIds] = useState<string[]>([])
  const analyseNewStartInFlightRef = useRef(false)
  const [analyseNewRefreshComplete, setAnalyseNewRefreshComplete] = useState(false)
  const [analyseNewHadEligible, setAnalyseNewHadEligible] = useState(false)

  const syncAnalyseNewPending = useCallback(() => {
    setAnalyseNewPendingIds(Array.from(analyseNewPendingRef.current))
  }, [])

  const syncAnalyseNewInFlight = useCallback(() => {
    setAnalyseNewInFlightIds(Array.from(analyseNewInFlightRef.current))
  }, [])

  const clearAnalyseNewQueues = useCallback(() => {
    analyseNewPendingRef.current.clear()
    analyseNewInFlightRef.current.clear()
    analyseNewProcessedRef.current.clear()
    analyseNewStartInFlightRef.current = false
    syncAnalyseNewPending()
    syncAnalyseNewInFlight()
  }, [syncAnalyseNewPending, syncAnalyseNewInFlight])

  const resetAnalyseNewState = useCallback(() => {
    clearAnalyseNewQueues()
    setAnalyseNewActive(false)
    setAnalyseNewThreshold(null)
    setAnalyseNewCouncilStarted(false)
    setAnalyseNewRefreshComplete(false)
    setAnalyseNewHadEligible(false)
    setOracleIdleInfo(null)
    setOracleCursor(null)
    setOracleBanner((prev) =>
      prev === 'Oracle auth invalid. Set WOS_ORACLE_USER and WOS_ORACLE_PASS.' ? prev : null,
    )
    setOracleStatus((prev) => (prev === 'unauthorized' ? prev : 'offline'))
  }, [clearAnalyseNewQueues])

  useEffect(() => {
    if (typeof window === 'undefined') return
    if (!selectedDate) {
      window.localStorage.removeItem(STORAGE_KEYS.selectedDate)
      return
    }
    window.localStorage.setItem(STORAGE_KEYS.selectedDate, formatDateKey(selectedDate))
  }, [selectedDate])

  useEffect(() => {
    if (typeof window === 'undefined') return
    window.localStorage.setItem(STORAGE_KEYS.postsPage, String(page))
  }, [page])

  useEffect(() => {
    if (typeof window === 'undefined') return
    window.localStorage.setItem(STORAGE_KEYS.interestMin, String(interestFilter))
  }, [interestFilter])

  useEffect(() => {
    if (typeof window === 'undefined') return
    if (!pickedId) {
      window.localStorage.removeItem(STORAGE_KEYS.selectedPost)
      return
    }
    window.localStorage.setItem(STORAGE_KEYS.selectedPost, pickedId)
  }, [pickedId])

  const batchTotal = refreshJob?.total ?? 0
  const batchDone = refreshJob?.done ?? 0
  const progressPct = batchTotal ? Math.round((batchDone / batchTotal) * 100) : 0
  const batchMsg = [refreshJob?.phase, refreshJob?.current].filter(Boolean).join(' – ') || refreshJob?.message || ''
  const jobActive = refreshJob ? refreshJob.status === 'queued' || refreshJob.status === 'running' : Boolean(refreshJobId)
  const working = busy || jobBusy
  const councilTotal = councilProgress?.stages.length ?? 0
  const councilCompleted = councilProgress?.completed ?? 0
  const councilDone = councilTotal ? Math.min(councilCompleted, councilTotal) : councilCompleted
  const councilPercent = councilTotal ? Math.round((councilDone / councilTotal) * 100) : 0
  const councilStageKey =
    councilProgress && councilProgress.currentStageIndex < councilProgress.stages.length
      ? councilProgress.stages[councilProgress.currentStageIndex]
      : null
  const councilStageLabel = councilStageKey
    ? COUNCIL_STAGE_LABELS[councilStageKey] ?? councilStageKey
    : councilTotal > 0 && councilDone >= councilTotal
      ? 'Finalising'
      : ''
  const councilJobTotal = councilJob?.total ?? 0
  const councilJobDone = councilJob?.done ?? 0
  const councilJobPercent = councilJobTotal ? Math.round((councilJobDone / councilJobTotal) * 100) : 0
  const councilJobRemaining = councilJob?.remaining ?? Math.max(councilJobTotal - councilJobDone, 0)
  const councilJobMessage = (councilJob?.message ?? '').trim()
  const councilJobActive = councilJob
    ? councilJob.status === 'queued' || councilJob.status === 'running' || councilJob.status === 'cancelling'
    : Boolean(councilJobId)
  const interestSliderDisabled = councilJobActive || analyseNewActive
  const etaBaseSeconds =
    typeof councilJob?.current_eta_seconds === 'number' && councilJob.current_eta_seconds > 0
      ? councilJob.current_eta_seconds
      : null
  const etaStartedAt =
    typeof councilJob?.current_started_at === 'number' && councilJob.current_started_at > 0
      ? councilJob.current_started_at
      : null
  const nowSeconds = Date.now() / 1000
  const hasEtaTiming = etaBaseSeconds != null && etaStartedAt != null
  const etaElapsedSeconds = hasEtaTiming ? Math.max(nowSeconds - etaStartedAt, 0) : 0
  const etaRemainingSeconds = hasEtaTiming && etaBaseSeconds != null
    ? Math.max(etaBaseSeconds - etaElapsedSeconds, 0)
    : null
  const etaPercent = hasEtaTiming && etaBaseSeconds != null && etaBaseSeconds > 0
    ? Math.max(0, Math.min(100, (etaElapsedSeconds / etaBaseSeconds) * 100))
    : 0
  const etaDisplayText = councilJobActive ? formatEta(etaRemainingSeconds) : 'idle'
  const councilLastLine = councilLog
    .split(/\r?\n/)
    .map((line) => line.trim())
    .filter((line) => line.length > 0)
    .pop() || ''
  const councilDisplayLog = (councilLogEntry || councilJobMessage || councilLastLine).trim()
  const panelDisabled = busy || jobBusy || councilJobBusy || analyseNewActive
  const oracleControlsDisabled = working || jobActive || councilJobActive || councilJobBusy || analyseNewActive
  const oracleStatusVariant = useMemo(() => {
    switch (oracleStatus) {
      case 'processing':
        return 'positive'
      case 'idle':
      case 'warmup':
      case 'connecting':
        return 'warning'
      case 'unauthorized':
      case 'error':
        return 'negative'
      default:
        return 'neutral'
    }
  }, [oracleStatus])
  const oracleStatusText = useMemo(() => {
    const cursorBits: string[] = []
    if (oracleCursor) {
      const parts: string[] = []
      if (oracleCursor.scraped_at) parts.push(String(oracleCursor.scraped_at))
      const idPart = [oracleCursor.platform, oracleCursor.post_id].filter(Boolean).join(':')
      if (idPart) parts.push(idPart)
      if (parts.length > 0) {
        cursorBits.push(`last ${parts.join(' ')}`.trim())
      }
    }
    switch (oracleStatus) {
      case 'connecting':
        return truncateOracleStatus('Oracle: Connecting…')
      case 'warmup':
        return truncateOracleStatus('Oracle: Warm-up scan…')
      case 'processing':
        return truncateOracleStatus(
          cursorBits.length > 0
            ? `Oracle: Processing (${cursorBits.join(' · ')})`
            : 'Oracle: Processing…',
        )
      case 'idle': {
        const pollText =
          oracleIdleInfo?.pollSeconds != null
            ? `${oracleIdleInfo.pollSeconds.toFixed(1)}s`
            : '?s'
        let idleSegment = ''
        if (oracleIdleInfo?.idleSince != null) {
          const elapsed = Math.max(0, Date.now() / 1000 - oracleIdleInfo.idleSince)
          idleSegment = ` • Idle for ${formatEta(elapsed)}`
        }
        const cursorSegment = cursorBits.length > 0 ? ` • ${cursorBits.join(' · ')}` : ''
        return truncateOracleStatus(`Oracle: Idle (poll ${pollText})${idleSegment}${cursorSegment}`)
      }
      case 'unauthorized':
        return truncateOracleStatus('Oracle: Unauthorized')
      case 'error':
        return truncateOracleStatus('Oracle: Error')
      default:
        return truncateOracleStatus('Oracle: Offline')
    }
  }, [oracleStatus, oracleIdleInfo, oracleCursor, truncateOracleStatus])

  const deriveLogSnippet = (value: string): string => {
    const trimmed = value.trim()
    if (!trimmed) return ''
    const lines = trimmed
      .split(/\r?\n+/)
      .map((line) => line.trim())
      .filter((line) => line.length > 0)
    if (lines.length === 0) return ''
    const contentLines = lines.filter((line) => !/^ran:/i.test(line))
    const chosen = contentLines.length > 0 ? contentLines : lines
    const snippet = chosen.slice(0, 2).join(' · ')
    if (snippet.length <= 200) return snippet
    return `${snippet.slice(0, 197)}…`
  }

  function formatEta(seconds: number | null): string {
    if (seconds == null) return 'estimating…'
    if (!Number.isFinite(seconds)) return 'estimating…'
    if (seconds <= 0.5) return '<1sec'
    const total = Math.round(seconds)
    const hours = Math.floor(total / 3600)
    const minutes = Math.floor((total % 3600) / 60)
    const secs = total % 60
    const parts: string[] = []
    if (hours > 0) {
      parts.push(`${hours}hr${hours === 1 ? '' : 's'}`)
      if (minutes > 0) {
        parts.push(`${minutes}min`)
      }
      if (minutes === 0 && secs > 0) {
        parts.push(`${secs}sec${secs === 1 ? '' : 's'}`)
      }
    } else {
      if (minutes > 0) {
        parts.push(`${minutes}min`)
      }
      if (minutes < 5 && secs > 0) {
        parts.push(`${secs}sec${secs === 1 ? '' : 's'}`)
      } else if (minutes === 0) {
        parts.push(`${secs}sec${secs === 1 ? '' : 's'}`)
      }
    }
    if (parts.length === 0) {
      parts.push(`${secs}sec${secs === 1 ? '' : 's'}`)
    }
    return parts.join(' ')
  }

  const updateLog = (value: string | ((prev: string) => string)) => {
    if (typeof value === 'function') {
      setLog((prev) => {
        const next = value(prev)
        setLogSnippet(deriveLogSnippet(next))
        return next
      })
      return
    }
    setLog(value)
    setLogSnippet(deriveLogSnippet(value))
  }

  useEffect(() => {
    if (copyStatus === 'idle') return undefined
    if (typeof window === 'undefined') return undefined
    const timer = window.setTimeout(() => setCopyStatus('idle'), 2000)
    return () => window.clearTimeout(timer)
  }, [copyStatus])

  useEffect(() => {
    if (councilCopyStatus === 'idle') return undefined
    if (typeof window === 'undefined') return undefined
    const timer = window.setTimeout(() => setCouncilCopyStatus('idle'), 2000)
    return () => window.clearTimeout(timer)
  }, [councilCopyStatus])

  useEffect(() => {
    if (typeof window === 'undefined') return undefined
    if (analyseNewActive) {
      window.localStorage.setItem(STORAGE_KEYS.analyseNewActive, '1')
    } else {
      window.localStorage.removeItem(STORAGE_KEYS.analyseNewActive)
    }
    return undefined
  }, [analyseNewActive])

  useEffect(() => {
    if (typeof window === 'undefined') return undefined
    if (analyseNewThreshold != null && Number.isFinite(analyseNewThreshold)) {
      window.localStorage.setItem(STORAGE_KEYS.analyseNewThreshold, String(analyseNewThreshold))
    } else {
      window.localStorage.removeItem(STORAGE_KEYS.analyseNewThreshold)
    }
    return undefined
  }, [analyseNewThreshold])

  useEffect(() => {
    if (typeof window === 'undefined') return undefined
    if (oracleOnline) {
      window.localStorage.setItem(STORAGE_KEYS.oracleOnline, '1')
    } else {
      window.localStorage.removeItem(STORAGE_KEYS.oracleOnline)
    }
    return undefined
  }, [oracleOnline])

  useEffect(() => {
    if (typeof window === 'undefined') return undefined
    const trimmed = oracleBaseUrl.trim()
    if (trimmed) {
      window.localStorage.setItem(STORAGE_KEYS.oracleBaseUrl, trimmed)
    } else {
      window.localStorage.removeItem(STORAGE_KEYS.oracleBaseUrl)
    }
    return undefined
  }, [oracleBaseUrl])

  useEffect(() => {
    if (!analyseNewActive) {
      setAnalyseNewCouncilStarted(false)
    }
  }, [analyseNewActive])

  const appendLog = (entry: string) => {
    const trimmedEntry = entry.trim()
    if (!trimmedEntry) return
    updateLog((prev) => {
      const prefix = prev.trim()
      return prefix ? `${prefix}\n\n${trimmedEntry}` : trimmedEntry
    })
  }

  const formatStageLabel = (key: string): string => COUNCIL_STAGE_LABELS[key] ?? key

  const logRunOutput = (
    stages: string[],
    stdout: string,
    stderr: string,
    options?: { append?: boolean }
  ) => {
    const trimmedStdout = stdout.trim()
    const trimmedStderr = stderr.trim()
    const labeledStages = stages.map((stage) => formatStageLabel(stage))
    const parts = [
      `Ran: ${labeledStages.join(', ')}`,
      trimmedStderr && `stderr:\n${trimmedStderr}`,
      trimmedStdout && `stdout:\n${trimmedStdout}`,
    ].filter(Boolean) as string[]
    const entry = parts.join('\n\n')
    if (options?.append) {
      appendLog(entry)
      return
    }
    updateLog(entry)
  }

  const formatResearchLog = (payload: ResearchPayload | null | undefined): string | null => {
    if (!payload) return null

    const tickersMap = payload.tickers ?? {}
    const normalized = new Map<string, ResearchTickerPayload>()
    Object.entries(tickersMap).forEach(([key, value]) => {
      if (value && typeof value === 'object') {
        normalized.set(normalizeTicker(key), value as ResearchTickerPayload)
      }
    })

    const ordered = (payload.ordered_tickers ?? []).map((item) => normalizeTicker(item))
    const sequence = ordered.length > 0 ? ordered : Array.from(normalized.keys())

    const tickerSummaries = sequence
      .map((symbol) => {
        const entry = normalized.get(symbol)
        if (!entry) return null
        const lines: string[] = []
        if (typeof entry.summary_text === 'string' && entry.summary_text.trim()) {
          lines.push(entry.summary_text.trim())
        } else if (typeof entry.rationale === 'string' && entry.rationale.trim()) {
          lines.push(entry.rationale.trim())
        }

        const technicalSummary = Array.isArray(entry.technical?.summary_lines)
          ? entry.technical.summary_lines
              .map((line) => (typeof line === 'string' ? line.trim() : ''))
              .filter((line) => line.length > 0)
              .join(' | ')
          : ''
        if (technicalSummary) {
          lines.push(`Technical: ${technicalSummary}`)
        }

        const sentimentRecord =
          entry.sentiment && typeof entry.sentiment === 'object'
            ? (entry.sentiment as Record<string, unknown>)
            : null
        if (sentimentRecord) {
          const deltaCandidate =
            (sentimentRecord['article_delta'] as Record<string, unknown> | undefined) ??
            (sentimentRecord['articleDelta'] as Record<string, unknown> | undefined) ??
            (sentimentRecord['latest_delta'] as Record<string, unknown> | undefined) ??
            (sentimentRecord['latestDelta'] as Record<string, unknown> | undefined) ??
            null
          if (deltaCandidate) {
            const delta = deltaCandidate as Record<string, unknown>
            const deltaSummary =
              typeof delta['sum'] === 'string'
                ? (delta['sum'] as string).trim()
                : typeof delta['summary'] === 'string'
                  ? (delta['summary'] as string).trim()
                  : ''
            const deltaWhy = typeof delta['why'] === 'string' ? (delta['why'] as string).trim() : ''
            const deltaDir = typeof delta['dir'] === 'string' ? (delta['dir'] as string).trim() : ''
            const deltaImpact =
              typeof delta['impact'] === 'string' ? (delta['impact'] as string).trim() : ''
            const sentimentParts: string[] = []
            if (deltaSummary) sentimentParts.push(deltaSummary)
            if (deltaWhy) sentimentParts.push(`why: ${deltaWhy}`)
            const dirImpact = [deltaDir, deltaImpact].filter((part) => part.length > 0)
            if (dirImpact.length > 0) sentimentParts.push(dirImpact.join('/'))
            if (sentimentParts.length > 0) {
              lines.push(`Sentiment: ${sentimentParts.join(' · ')}`)
            }
          }
        }

        if (lines.length === 0) return null
        return `${symbol}:\n${lines.join('\n')}`
      })
      .filter((entry): entry is string => !!entry)

    const updatedAt = payload.updated_at || new Date().toISOString()
    const header = `Research updated ${updatedAt}`
    if (tickerSummaries.length === 0) return header
    return [header, ...tickerSummaries].join('\n\n')
  }

  const queryKey = useMemo<ListPostsParams>(() => {
    const base: ListPostsParams = {
      q,
      platform,
      source,
      page,
      page_size: pageSize,
    }

    if (interestFilter > 0) {
      base.interest_min = interestFilter
    }

    if (!selectedDate) {
      return base
    }

    const start = new Date(selectedDate)
    start.setHours(0, 0, 0, 0)
    const end = new Date(selectedDate)
    end.setHours(23, 59, 59, 999)

    return {
      ...base,
      date_from: start.toISOString(),
      date_to: end.toISOString(),
    }
  }, [q, platform, source, page, pageSize, selectedDate, interestFilter])

  useEffect(() => {
    let cancelled = false
    async function load() {
      setLoadingList(true)
      try {
        const res = await listPosts(queryKey)
        if (!cancelled) setList(res)
      } catch (e: any) {
        if (!cancelled) updateLog(`List error: ${e.message}`)
      } finally {
        if (!cancelled) setLoadingList(false)
      }
    }
    load()
    return () => {
      cancelled = true
    }
  }, [
    queryKey.q,
    queryKey.platform,
    queryKey.source,
    queryKey.page,
    queryKey.page_size,
    queryKey.date_from,
    queryKey.date_to,
    queryKey.interest_min,
  ])

  useEffect(() => {
    if (!councilJobId) {
      setCouncilJob(null)
      setCouncilJobBusy(false)
      return
    }

    let cancelled = false
    const activeJobId = councilJobId!
    const currentPickedId = pickedId
    const currentQuery: ListPostsParams = { ...queryKey }

    async function poll() {
      try {
        const job = await getCouncilJob(activeJobId)
        if (cancelled) return
        setCouncilJob(job)
        const active = job.status === 'queued' || job.status === 'running' || job.status === 'cancelling'
        setCouncilJobBusy(active)
        const tail = Array.isArray(job.log_tail) ? job.log_tail : []
        const normalizedTail = tail.map((entry) => {
          if (typeof entry === 'string') return entry
          if (entry == null) return ''
          return String(entry)
        })
        const joinedTail = normalizedTail.join('\n')
        const lastEntry = normalizedTail.length > 0 ? normalizedTail[normalizedTail.length - 1] : ''
        setCouncilLogEntry(lastEntry.trim() ? lastEntry : '')
        setCouncilLog(joinedTail)
        if (!active) {
          if (job.status === 'done') {
            try {
              const [detailRes, listRes] = await Promise.all([
                currentPickedId ? getPost(currentPickedId) : Promise.resolve(null),
                listPosts(currentQuery),
              ])
              if (!cancelled) {
                if (detailRes) setDetail(detailRes)
                setList(listRes)
              }
            } catch (err: any) {
              if (!cancelled) {
                updateLog((prev) => prev || `Council list refresh error: ${err.message}`)
              }
            }
          }
          if (!cancelled) {
            if (analyseNewInFlightRef.current.size > 0) {
              analyseNewInFlightRef.current.forEach((id) => {
                analyseNewProcessedRef.current.add(id)
              })
            }
            analyseNewInFlightRef.current.clear()
            syncAnalyseNewInFlight()
            analyseNewStartInFlightRef.current = false

            if (analyseNewCouncilStarted) {
              if (job.status === 'done') {
                setAnalyseNewCouncilStarted(false)
              } else if (analyseNewActive) {
                const statusMessage =
                  job.status === 'cancelled'
                    ? 'Analyse New Articles cancelled.'
                    : job.status === 'error'
                      ? 'Analyse New Articles encountered an error.'
                      : ''
                if (statusMessage) {
                  updateLog((prev) => prev || statusMessage)
                }
                resetAnalyseNewState()
              }
            }

            setCouncilJobId(null)
          }
        }
      } catch (err: any) {
        if (!cancelled) {
          updateLog((prev) => prev || `Council job error: ${err.message}`)
          setCouncilJobBusy(false)
          setCouncilJobId(null)
        }
      }
    }

    poll()
    const timer = window.setInterval(poll, 1000)
    return () => {
      cancelled = true
      window.clearInterval(timer)
    }
  }, [
    councilJobId,
    queryKey.q,
    queryKey.platform,
    queryKey.source,
    queryKey.page,
    queryKey.page_size,
    queryKey.date_from,
    queryKey.date_to,
    queryKey.interest_min,
    pickedId,
    analyseNewActive,
    analyseNewCouncilStarted,
    resetAnalyseNewState,
    syncAnalyseNewInFlight,
  ])

  useEffect(() => {
    if (!pickedId) return setDetail(null)
    let cancelled = false
    const id = pickedId!
    async function load() {
      try {
        const d = await getPost(id)
        if (!cancelled) setDetail(d)
      } catch (e: any) {
        if (!cancelled) updateLog(`Detail error: ${e.message}`)
      }
    }
    load()
    return () => {
      cancelled = true
    }
  }, [pickedId])

  useEffect(() => {
    if (!detail) {
      setArticleTickers([])
      setSelectedTicker(null)
      return
    }

    const summariserPayload = detail.stages?.summariser
    const summariser = parseSummariserData(summariserPayload)
    const summariserTickers =
      summariser?.assets
        ?.map((asset) => (typeof asset.ticker === 'string' ? normalizeTicker(asset.ticker) : ''))
        .filter((ticker): ticker is string => Boolean(ticker)) ?? []

    const extras = detail.extras && typeof detail.extras === 'object' ? detail.extras : null
    const researchTickers: string[] = []
    if (extras && extras.research && typeof extras.research === 'object') {
      const researchRecord = extras.research as Record<string, unknown>
      const orderedField =
        (researchRecord.ordered_tickers as unknown) ?? (researchRecord.ordered as unknown)
      if (Array.isArray(orderedField)) {
        orderedField.forEach((value) => {
          const ticker = normalizeTicker(typeof value === 'string' ? value : String(value ?? ''))
          if (ticker) researchTickers.push(ticker)
        })
      }
      const mapField = researchRecord.tickers
      if (mapField && typeof mapField === 'object') {
        Object.keys(mapField as Record<string, unknown>)
          .map((key) => normalizeTicker(key))
          .forEach((ticker) => {
            if (ticker) researchTickers.push(ticker)
          })
      }
    }

    const combined = Array.from(new Set([...summariserTickers, ...researchTickers]))
    setArticleTickers(combined)
    setSelectedTicker((prev) => {
      if (prev && combined.includes(prev)) return prev
      return combined.length > 0 ? combined[0] : null
    })
  }, [detail])

  useEffect(() => {
    const postId = detail?.post?.post_id ?? null
    if (!postId) {
      lastChairmanVerdict.current = { postId: null, signature: null }
      return
    }

    const chairmanData = parseChairmanStageData(detail?.stages?.chairman)
    const plainEnglish = chairmanData?.plainEnglish?.trim() ?? ''
    const normalizedPlain = plainEnglish.replace(/\s+/g, ' ').trim()
    const verdictSignature = normalizedPlain
      ? [normalizedPlain, chairmanData?.direction ?? '', chairmanData?.timeframe ?? '', chairmanData?.conviction ?? '']
          .map((part) => (part == null ? '' : String(part)))
          .join('|')
      : null

    const prev = lastChairmanVerdict.current
    if (!verdictSignature) {
      if (prev.postId !== postId || prev.signature !== null) {
        lastChairmanVerdict.current = { postId, signature: null }
      }
      return
    }

    const listItem = list?.items?.find((item) => item.post_id === postId)
    const listVerdict = (listItem?.chairman_plain_english ?? '').replace(/\s+/g, ' ').trim()
    const alreadySynced = listVerdict.length > 0 && listVerdict === normalizedPlain

    if (alreadySynced) {
      lastChairmanVerdict.current = { postId, signature: verdictSignature }
      return
    }

    if (prev.postId === postId && prev.signature === verdictSignature) {
      return
    }

    lastChairmanVerdict.current = { postId, signature: verdictSignature }
    let cancelled = false

    const refreshList = async () => {
      try {
        const res = await listPosts(queryKey)
        if (!cancelled) {
          setList(res)
        }
      } catch (err: any) {
        if (!cancelled) {
          setLog((prevLog) => (prevLog ? prevLog : `List refresh error: ${err?.message ?? err}`))
        }
      }
    }

    void refreshList()

    return () => {
      cancelled = true
    }
  }, [detail?.post?.post_id, detail?.stages?.chairman, list, queryKey, setList, setLog])

  const researchExtras = useMemo<ResearchPayload | null>(() => {
    if (!detail) return null
    const extras = detail.extras
    if (!extras || typeof extras !== 'object') return null
    const research = (extras as Record<string, unknown>).research
    if (!research || typeof research !== 'object') return null
    return research as ResearchPayload
  }, [detail])

  const researchSelection = useMemo(() => {
    if (!researchExtras) return null
    const tickersMap = researchExtras.tickers ?? {}
    const entries = Object.entries(tickersMap).filter(([, value]) =>
      value && typeof value === 'object',
    )
    if (entries.length === 0) return null

    const normalizedMap = new Map<string, ResearchTickerPayload>()
    entries.forEach(([key, value]) => {
      normalizedMap.set(normalizeTicker(key), value as ResearchTickerPayload)
    })

    const orderedFallback = (researchExtras as unknown as { ordered?: unknown }).ordered
    const orderedField = Array.isArray(researchExtras.ordered_tickers)
      ? researchExtras.ordered_tickers
      : Array.isArray(orderedFallback)
        ? (orderedFallback as unknown[])
        : []

    const orderedKeys = orderedField
      .map((item) => normalizeTicker(typeof item === 'string' ? item : String(item ?? '')))
      .filter((key) => key.length > 0)

    const desired = normalizeTicker(selectedTicker)
    const selectedKey =
      (desired && normalizedMap.has(desired) ? desired : undefined) ||
      orderedKeys.find((key) => normalizedMap.has(key)) ||
      [...normalizedMap.keys()][0]

    if (!selectedKey) return null

    return { ticker: selectedKey, data: normalizedMap.get(selectedKey)! }
  }, [researchExtras, selectedTicker])

  useEffect(() => {
    if (typeof window === 'undefined') return
    if (refreshJobId) {
      window.localStorage.setItem('refreshJobId', refreshJobId)
    } else {
      window.localStorage.removeItem('refreshJobId')
    }
  }, [refreshJobId])

  useEffect(() => {
    if (typeof window === 'undefined') return
    if (councilJobId) {
      window.localStorage.setItem(STORAGE_KEYS.councilJob, councilJobId)
    } else {
      window.localStorage.removeItem(STORAGE_KEYS.councilJob)
    }
  }, [councilJobId])

  useEffect(() => {
    let cancelled = false
    async function loadActive() {
      try {
        const active = await getActiveRefreshJob()
        if (!cancelled && active) {
          setRefreshJob(active)
          setRefreshJobId(active.id)
          setJobBusy(active.status === 'queued' || active.status === 'running')
          if (active.log_tail?.length) updateLog(active.log_tail.join('\n'))
        }
      } catch (e: any) {
        if (!cancelled) updateLog((prev) => prev || `Active job error: ${e.message}`)
      }
    }
    if (!refreshJobId) {
      loadActive()
    }
    return () => {
      cancelled = true
    }
  }, [refreshJobId])

  useEffect(() => {
    let cancelled = false
    async function loadCouncilActive() {
      try {
        const active = await getActiveCouncilJob()
        if (!cancelled && active) {
          setCouncilJobId(active.job_id)
          setCouncilJob((prev) =>
            prev && prev.id === active.job_id
              ? prev
              : {
                  id: active.job_id,
                  status: active.status,
                  total: active.total ?? 0,
                  done: active.done ?? 0,
                  remaining: active.remaining ?? undefined,
                  interest_min: active.interest_min,
                  log_tail: [],
                  message: '',
                  error: undefined,
                }
          )
          const activeStatus = active.status === 'queued' || active.status === 'running' || active.status === 'cancelling'
          setCouncilJobBusy(activeStatus)
        }
      } catch (e: any) {
        if (!cancelled) updateLog((prev) => prev || `Council active job error: ${e.message}`)
      }
    }
    if (!councilJobId) {
      loadCouncilActive()
    }
    return () => {
      cancelled = true
    }
  }, [councilJobId])

  useEffect(() => {
    if (!refreshJobId) {
      setJobBusy(false)
      lastListRefresh.current = null
      if (!analyseNewActive) {
        setOracleIdleInfo(null)
        if (oracleStatus !== 'unauthorized') {
          setOracleStatus('offline')
        }
      }
      return
    }

    let cancelled = false
    const currentQuery = { ...queryKey }
    const jobId = refreshJobId!

    async function poll() {
      try {
        const job = await getRefreshJob(jobId)
        if (cancelled) return
        setRefreshJob(job)
        const statusValue = normalizeOracleStatusValue(job.oracle_status)
        if (job.oracle_status) {
          setOracleStatus(statusValue)
        } else if (!analyseNewActive) {
          setOracleStatus('offline')
        }
        if (statusValue === 'unauthorized') {
          setOracleBanner('Oracle auth invalid. Set WOS_ORACLE_USER and WOS_ORACLE_PASS.')
        } else if (job.oracle_status) {
          setOracleBanner(null)
        }
        if (job.oracle_cursor && typeof job.oracle_cursor === 'object') {
          setOracleCursor({
            platform: typeof job.oracle_cursor.platform === 'string' ? job.oracle_cursor.platform : null,
            post_id: typeof job.oracle_cursor.post_id === 'string' ? job.oracle_cursor.post_id : null,
            scraped_at: typeof job.oracle_cursor.scraped_at === 'string' ? job.oracle_cursor.scraped_at : null,
          })
        } else {
          setOracleCursor(null)
        }
        if (
          typeof job.oracle_poll_seconds === 'number' ||
          typeof job.oracle_idle_since === 'number'
        ) {
          setOracleIdleInfo({
            pollSeconds: typeof job.oracle_poll_seconds === 'number' ? job.oracle_poll_seconds : null,
            idleSince: typeof job.oracle_idle_since === 'number' ? job.oracle_idle_since : null,
          })
        } else {
          setOracleIdleInfo(null)
        }
        if (job.log_tail?.length) updateLog(job.log_tail.join('\n'))

        const jobIsActive = job.status === 'queued' || job.status === 'running'
        setJobBusy(jobIsActive)

        if (analyseNewActive) {
          const thresholdBase = analyseNewThreshold ?? interestFilter
          const thresholdValue = Math.max(0, Math.min(thresholdBase, 100))
          const newPosts = Array.isArray(job.new_posts) ? job.new_posts : []
          let added = false
          for (const entry of newPosts) {
            const postId = typeof entry?.post_id === 'string' ? entry.post_id.trim() : ''
            if (!postId) continue
            if (
              analyseNewPendingRef.current.has(postId) ||
              analyseNewInFlightRef.current.has(postId) ||
              analyseNewProcessedRef.current.has(postId)
            ) {
              continue
            }
            const score = parseInterestScore(entry?.interest_score)
            if (score == null || score < thresholdValue) continue
            analyseNewPendingRef.current.add(postId)
            added = true
          }
          if (added) {
            setAnalyseNewHadEligible(true)
            syncAnalyseNewPending()
          }
        }

        const doneCount = job.done ?? 0
        const terminal = job.status === 'done' || job.status === 'error' || job.status === 'cancelled'

        const shouldRefreshList = (doneCount > 0 && doneCount !== lastListRefresh.current && doneCount % 5 === 0) || terminal
        if (shouldRefreshList) {
          try {
            const res = await listPosts(currentQuery)
            if (!cancelled) setList(res)
          } catch {}
          lastListRefresh.current = doneCount
        }

        if (terminal && !cancelled) {
          if (analyseNewActive) {
            if (job.status === 'done') {
              setAnalyseNewRefreshComplete(true)
            } else {
              const statusMessage =
                job.status === 'cancelled'
                  ? 'Analyse New Articles cancelled.'
                  : job.status === 'error'
                    ? 'Analyse New Articles encountered an error.'
                    : ''
              if (statusMessage) {
                updateLog((prev) => prev || statusMessage)
              }
              resetAnalyseNewState()
            }
          }
          setRefreshJobId(null)
        }
      } catch (e: any) {
        if (!cancelled) {
          setJobBusy(false)
          setRefreshJobId(null)
          updateLog(`Job poll error: ${e.message}`)
        }
      }
    }

    poll()
    const timer = window.setInterval(poll, 1000)
    return () => {
      cancelled = true
      window.clearInterval(timer)
    }
  }, [
    refreshJobId,
    queryKey.q,
    queryKey.platform,
    queryKey.source,
    queryKey.page,
    queryKey.page_size,
    queryKey.date_from,
    queryKey.date_to,
    analyseNewActive,
    analyseNewThreshold,
    interestFilter,
    oracleStatus,
    resetAnalyseNewState,
    syncAnalyseNewPending,
  ])

  useEffect(() => {
    if (!analyseNewActive) return
    if (analyseNewPendingIds.length === 0) return
    if (councilJobActive || councilJobBusy || councilJobId) return
    if (analyseNewStartInFlightRef.current) return

    const targetIds = Array.from(analyseNewPendingRef.current)
    if (targetIds.length === 0) return

    const thresholdBase = analyseNewThreshold ?? interestFilter
    const thresholdValue = Math.max(0, Math.min(thresholdBase, 100))

    analyseNewStartInFlightRef.current = true
    ;(async () => {
      try {
        const res = await startCouncilAnalysis({
          interest_min: thresholdValue,
          postIds: targetIds,
        })

        if (res.conflict) {
          setCouncilJobBusy(true)
          setCouncilLogEntry((prev) => prev || 'Council analysis already running.')
          updateLog((prev) => prev || 'Council analysis already running.')
          resetAnalyseNewState()
          return
        }

        setAnalyseNewCouncilStarted(true)
        targetIds.forEach((id) => {
          analyseNewPendingRef.current.delete(id)
          analyseNewInFlightRef.current.add(id)
        })
        syncAnalyseNewPending()
        syncAnalyseNewInFlight()

        setCouncilJobId(res.job_id)
        setCouncilLog('')
        setCouncilLogEntry('')
        setCouncilCopyStatus('idle')
        setCouncilJob({
          id: res.job_id,
          status: res.total > 0 ? 'queued' : 'done',
          total: res.total,
          done: 0,
          remaining: res.total,
          interest_min: res.interest_min,
          repairs_total: res.repairs_total ?? 0,
          repairs_done: 0,
          log_tail: [],
          message: '',
          error: undefined,
          current_eta_seconds: null,
          current_started_at: null,
          current_mode: null,
          current_article_tokens: null,
          current_summary_tokens: null,
        })
        setCouncilJobBusy(res.total > 0)
      } catch (err: any) {
        updateLog(`Council start error: ${err.message}`)
      } finally {
        analyseNewStartInFlightRef.current = false
      }
    })()
  }, [
    analyseNewActive,
    analyseNewPendingIds,
    councilJobActive,
    councilJobBusy,
    councilJobId,
    analyseNewThreshold,
    interestFilter,
    resetAnalyseNewState,
    syncAnalyseNewPending,
    syncAnalyseNewInFlight,
  ])

  useEffect(() => {
    if (!analyseNewActive) return
    if (!analyseNewRefreshComplete) return
    if (analyseNewPendingIds.length > 0) return
    if (analyseNewInFlightIds.length > 0) return
    if (councilJobActive || councilJobBusy || councilJobId) return
    if (refreshJobId) return

    const finalMessage = analyseNewHadEligible
      ? 'Analyse New Articles completed.'
      : 'No new articles met the interest threshold; council analysis skipped.'
    updateLog((prev) => prev || finalMessage)
    resetAnalyseNewState()
  }, [
    analyseNewActive,
    analyseNewRefreshComplete,
    analyseNewPendingIds.length,
    analyseNewInFlightIds.length,
    councilJobActive,
    councilJobBusy,
    councilJobId,
    refreshJobId,
    analyseNewHadEligible,
    resetAnalyseNewState,
  ])

  async function onClearAnalysis() {
    if (!pickedId) return
    setBusy(true)
    updateLog('')
    try {
      const res = await clearAnalysis(pickedId)
      updateLog(`Clear analysis: ${JSON.stringify(res)}`)
      const [detailRes, listRes] = await Promise.all([getPost(pickedId), listPosts(queryKey)])
      setDetail(detailRes)
      setList(listRes)
    } catch (e: any) {
      updateLog(`Clear analysis error: ${e.message}`)
    } finally {
      setBusy(false)
    }
  }

  async function handleAnalyseNewToggle(next: boolean) {
    if (next) {
      if (working || jobActive || councilJobActive || councilJobBusy) {
        updateLog((prev) => prev || 'Finish current jobs before analysing new articles.')
        resetAnalyseNewState()
        return
      }
      if (oracleOnline && !oracleBaseUrl.trim()) {
        const message = 'Set Oracle base URL before enabling online article retrieval.'
        updateLog((prev) => prev || message)
        setOracleBanner(message)
        resetAnalyseNewState()
        return
      }
      setOracleBanner(null)
      setOracleStatus(oracleOnline ? 'connecting' : 'offline')
      clearAnalyseNewQueues()
      setAnalyseNewRefreshComplete(false)
      setAnalyseNewHadEligible(false)
      const thresholdValue = Math.max(0, Math.min(interestFilter, 100))
      setAnalyseNewActive(true)
      setAnalyseNewCouncilStarted(false)
      setAnalyseNewThreshold(thresholdValue)
      setRefreshJob(null)
      setJobBusy(true)
      try {
        const start = await startRefreshSummaries({
          mode: 'new_only',
          collectNewPosts: true,
          oracleOnline: oracleOnline && Boolean(oracleBaseUrl.trim()),
          oracleBaseUrl: oracleOnline ? oracleBaseUrl.trim() : undefined,
        })
        setRefreshJobId(start.job_id)
        if (start.conflict) {
          setJobBusy(false)
          updateLog((prev) => prev || 'A refresh job is already running.')
          resetAnalyseNewState()
          return
        }
        updateLog((prev) => prev || 'Analyse New Articles started.')
      } catch (e: any) {
        setJobBusy(false)
        updateLog(`Start error: ${e.message}`)
        resetAnalyseNewState()
      }
      return
    }

    const refreshId = refreshJobId
    const councilId = councilJobId
    resetAnalyseNewState()
    if (refreshId) {
      try {
        await stopRefreshJob(refreshId)
      } catch (e: any) {
        updateLog((prev) => `${prev ? `${prev}\n` : ''}Stop error: ${e.message}`)
      }
    }
    if (councilId) {
      try {
        await stopCouncilJob(councilId)
      } catch (e: any) {
        updateLog((prev) => `${prev ? `${prev}\n` : ''}Council stop error: ${e.message}`)
      }
    }
  }

  const handleInterestThresholdChange = (value: number) => {
    const bounded = Math.max(0, Math.min(100, value))
    setInterestFilter(bounded)
    setPage(1)
  }

  async function onAnalyseSelected() {
    if (!pickedId) {
      updateLog('Pick a post first.')
      return
    }
    setBusy(true)
    const startedAt = new Date().toLocaleTimeString()
    updateLog(`Council analysis started at ${startedAt}`)
    const postId = pickedId as string
    const createStageRunner = (
      key: string,
      action: () => Promise<void>,
    ): { key: string; run: () => Promise<void> } => ({
      key,
      run: async () => {
        const label = formatStageLabel(key)
        const startStamp = new Date().toLocaleTimeString()
        appendLog(`[${startStamp}] Starting ${label}…`)
        try {
          await action()
          const endStamp = new Date().toLocaleTimeString()
          appendLog(`[${endStamp}] Completed ${label}.`)
        } catch (err: any) {
          const failStamp = new Date().toLocaleTimeString()
          const message = err?.message ?? String(err)
          appendLog(`[${failStamp}] ${label} failed: ${message}`)
          throw err
        }
      },
    })
    const stageRunners: { key: string; run: () => Promise<void> }[] = [
      createStageRunner('entity', async () => {
        const res = await runStage({ post_id: postId, stages: ['entity'], overwrite: true })
        logRunOutput(['entity'], res.stdout ?? '', res.stderr ?? '', { append: true })
      }),
      createStageRunner('researcher', async () => {
        const researchRes = await runResearch(postId)
        const researchLog = formatResearchLog(researchRes.research)
        const researchEntry = researchLog ?? 'Research completed, but no payload returned.'
        appendLog(researchEntry)
      }),
      ...['claims', 'context', 'verifier', 'for', 'against', 'direction', 'chairman'].map((stage) =>
        createStageRunner(stage, async () => {
          const res = await runStage({ post_id: postId, stages: [stage], overwrite: true })
          logRunOutput([stage], res.stdout ?? '', res.stderr ?? '', { append: true })
        }),
      ),
    ]
    const stageKeys = stageRunners.map((stage) => stage.key)
    setCouncilProgress({ stages: stageKeys, currentStageIndex: 0, completed: 0 })

    try {
      const cleared = await clearAnalysis(postId)
      appendLog(`Cleared analysis: ${JSON.stringify(cleared)}`)
    } catch (e: any) {
      setCouncilProgress(null)
      setBusy(false)
      appendLog(`Clear analysis error: ${e.message}`)
      return
    }

    let lastStage: string | null = null
    try {
      for (let i = 0; i < stageRunners.length; i += 1) {
        const { key, run } = stageRunners[i]
        lastStage = key
        setCouncilProgress((prev) =>
          prev
            ? { ...prev, currentStageIndex: i }
            : { stages: stageKeys, currentStageIndex: i, completed: i }
        )
        await run()
        setCouncilProgress((prev) =>
          prev
            ? { ...prev, completed: i + 1 }
            : { stages: stageKeys, currentStageIndex: i, completed: i + 1 }
        )
      }
        const [d, l] = await Promise.all([getPost(postId), listPosts(queryKey)])
      setDetail(d)
      setList(l)
    } catch (e: any) {
      const stageLabel = lastStage ? formatStageLabel(lastStage) : ''
      const prefix = stageLabel ? `Analyse error during ${stageLabel}: ` : 'Analyse error: '
      appendLog(`${prefix}${e.message}`)
    } finally {
      setCouncilProgress(null)
      setBusy(false)
    }
  }

  const handleCloseDetail = () => {
    setPickedId(null)
    setDetail(null)
  }

  const handleDateChange = (date: Date) => {
    setSelectedDate(date)
    setPage(1)
  }

  return (
    <div className="wrap">
      {oracleBanner && <div className="oracle-banner">{oracleBanner}</div>}
      {councilProgress && (
        <div className="analysis-overlay">
          <div className="analysis-overlay-content">
            <div className="analysis-overlay-title">Analysing post…</div>
            {councilStageLabel && (
              <div className="analysis-overlay-stage">Processing {councilStageLabel}</div>
            )}
            <div className="analysis-overlay-progress">
              <div style={{ width: `${councilPercent}%` }} />
            </div>
            <div className="analysis-overlay-counter">
              {councilDone}/{councilTotal} council members complete
            </div>
            <div className="analysis-overlay-log">
              <div className="analysis-overlay-log-title">Live Logs</div>
              <pre className="analysis-overlay-log-body">
                {log.trim() ? log : 'Waiting for council output…'}
              </pre>
            </div>
          </div>
        </div>
      )}
      <header className="topbar">
        <div className="header-pane">
          <h1>Wisdom of Sheep v1.0 - (C)2025 CH Electronics</h1>
          <div className="filters">
            <input
              placeholder="Search (title/text)"
              value={q}
              onChange={(e) => {
                setQ(e.target.value)
                setPage(1)
              }}
            />
            <input
              placeholder="platform (e.g. reddit)"
              value={platform}
              onChange={(e) => {
                setPlatform(e.target.value)
                setPage(1)
              }}
            />
            <input
              placeholder="source (e.g. stocks)"
              value={source}
              onChange={(e) => {
                setSource(e.target.value)
                setPage(1)
              }}
            />
            <select value={pageSize} onChange={(e) => setPageSize(Number(e.target.value))}>
              <option value={10}>10</option>
              <option value={20}>20</option>
              <option value={50}>50</option>
            </select>
          </div>
        </div>
      </header>

      <TraderBar selectedDate={selectedDate} onDateChange={handleDateChange} />

      <div className="toolbar">
        <div className="toolbar-row toolbar-primary">
          <div className="progress" title={`${batchDone}/${batchTotal}`}>
            <div style={{ width: `${progressPct}%` }} />
          </div>
          {batchTotal > 0 && <div className="muted small">{batchDone}/{batchTotal}</div>}
          {batchMsg && (
            <div className="muted small" style={{ marginLeft: 8 }}>
              {batchMsg}
            </div>
          )}
          {logSnippet && (
            <div className="muted small toolbar-log-snippet" title={log}>
              {logSnippet}
            </div>
          )}
        </div>

        <div className="toolbar-row toolbar-council">
          <div className="toolbar-progress-group">
            <div className="council-progress-pair">
              <div className="council-progress-block">
                <div
                  className="progress council"
                  title={councilJobTotal ? `${councilJobDone}/${councilJobTotal}` : undefined}
                >
                  <div style={{ width: `${councilJobPercent}%` }} />
                </div>
                {councilJobTotal > 0 && (
                  <div className="muted small">{councilJobRemaining} remaining</div>
                )}
                {councilDisplayLog && (
                  <div className="muted small toolbar-log-snippet" title={councilDisplayLog}>
                    {councilDisplayLog}
                  </div>
                )}
              </div>
              <div
                className="eta-progress-block"
                data-testid="council-eta"
                title={
                  etaRemainingSeconds != null
                    ? `~${Math.max(Math.round(etaRemainingSeconds), 0)}s remaining`
                    : councilJobActive
                      ? 'Estimating time remaining'
                      : 'Council analysis idle'
                }
              >
                <div className="eta-progress-label">
                  <span className="muted small">Time remaining</span>
                  <span className={`eta-progress-value${councilJobActive ? '' : ' inactive'}`}>
                    {etaDisplayText}
                  </span>
                </div>
                <div className={`progress eta${councilJobActive ? '' : ' inactive'}`}>
                  <div style={{ width: `${etaPercent}%` }} />
                </div>
              </div>
            </div>
          </div>
        </div>

        <div className="toolbar-row toolbar-analyse-new">
          <div className="toolbar-analyse-new-main">
            <label className={`toolbar-toggle${analyseNewActive ? ' active' : ''}`}>
              <input
                type="checkbox"
                checked={analyseNewActive}
                onChange={(event) => handleAnalyseNewToggle(event.target.checked)}
                disabled={
                  working || (!analyseNewActive && (jobActive || councilJobActive || councilJobBusy))
                }
              />
              <span className="toolbar-toggle-track" />
              <span className="toolbar-toggle-label">Analyse New Articles</span>
            </label>
            <div className="oracle-controls">
              <label className="oracle-online-toggle">
                <input
                  type="checkbox"
                  checked={oracleOnline}
                  onChange={(event) => {
                    const next = event.target.checked
                    setOracleOnline(next)
                    if (!next) {
                      setOracleStatus('offline')
                      setOracleBanner(null)
                    }
                  }}
                  disabled={oracleControlsDisabled}
                />
                <span>Online source</span>
              </label>
              <input
                type="url"
                className="oracle-base-url"
                placeholder="https://oracle.example.com"
                value={oracleBaseUrl}
                onChange={(event) => setOracleBaseUrl(event.target.value)}
                disabled={oracleControlsDisabled}
              />
              <div className={`oracle-status ${oracleStatusVariant}`} title={oracleStatusText}>
                <span className="oracle-status-dot" aria-hidden="true" />
                <span className="oracle-status-text">{oracleStatusText}</span>
              </div>
            </div>
          </div>
        </div>

        <div className="toolbar-row toolbar-slider">
          <label
            htmlFor="interest-filter"
            className={interestSliderDisabled ? 'disabled' : undefined}
            title={
              interestSliderDisabled
                ? 'Interest threshold is locked while analysis runs.'
                : undefined
            }
          >
            Interest Score ≥ <span>{interestFilter}%</span>
          </label>
          <input
            id="interest-filter"
            type="range"
            min={0}
            max={100}
            step={5}
            value={interestFilter}
            disabled={interestSliderDisabled}
            aria-disabled={interestSliderDisabled}
            onChange={(e) => {
              const next = Number(e.target.value)
              handleInterestThresholdChange(Number.isNaN(next) ? 0 : next)
            }}
          />
        </div>
      </div>

      <div className="content">
        <aside className="pane posts">
          {loadingList && <div className="muted">Loading…</div>}
          {list && (
            <PostList
              items={list.items}
              total={list.total}
              page={list.page}
              pageSize={list.page_size}
              onPage={setPage}
              onPick={setPickedId}
              selectedId={pickedId}
            />
          )}
        </aside>
        <section className="pane detail">
          {!detail && <div className="muted">Pick a post…</div>}
          {detail && (
            <PostDetailView
              detail={detail}
              onAnalyse={onAnalyseSelected}
              onClear={onClearAnalysis}
              onClose={handleCloseDetail}
              controlsDisabled={panelDisabled}
              selectedTicker={researchSelection?.ticker ?? selectedTicker}
              tickers={articleTickers}
              onSelectTicker={setSelectedTicker}
              articleId={detail.post?.post_id ?? null}
              centerTimestamp={detail.post?.posted_at ?? detail.post?.scraped_at ?? null}
              technical={researchSelection?.data.technical ?? null}
            />
          )}
        </section>
      </div>

      <div className="log-panels">
        <section className={`card log primary-log${logExpanded ? ' log-expanded' : ''}`}>
          <div className="card-header log-header">
            <div className="log-header-left">
              <button
                type="button"
                className="log-toggle"
                onClick={() => setLogExpanded((prev) => !prev)}
              >
                <span className="log-toggle-icon">{logExpanded ? '▾' : '▸'}</span>
                <span>Logs</span>
              </button>
              {working && <div className="muted log-working">(working…)</div>}
            </div>
            <div className="log-header-actions">
              {copyStatus === 'copied' && <span className="log-copy-status">Copied!</span>}
              {copyStatus === 'failed' && <span className="log-copy-status error">Copy failed</span>}
              <button
                type="button"
                className="log-copy"
                onClick={async () => {
                  if (!navigator.clipboard) {
                    setCopyStatus('failed')
                    return
                  }
                  try {
                    await navigator.clipboard.writeText(log)
                    setCopyStatus('copied')
                  } catch (err) {
                    console.error('Copy failed', err)
                    setCopyStatus('failed')
                  }
                }}
                disabled={!log.trim()}
              >
                Copy
              </button>
            </div>
          </div>
          <pre className={`logbox${logExpanded ? ' expanded' : ''}`}>{log}</pre>
        </section>
        <section className="card log council-log">
          <div className="card-header log-header">
            <div className="log-header-left">
              <span className="log-heading">Council Analysis Log</span>
            </div>
            <div className="log-header-actions">
              {councilCopyStatus === 'copied' && <span className="log-copy-status">Copied!</span>}
              {councilCopyStatus === 'failed' && <span className="log-copy-status error">Copy failed</span>}
              <button
                type="button"
                className="log-copy"
                onClick={async () => {
                  if (!navigator.clipboard) {
                    setCouncilCopyStatus('failed')
                    return
                  }
                  try {
                    await navigator.clipboard.writeText(councilLog)
                    setCouncilCopyStatus('copied')
                  } catch (err) {
                    console.error('Council log copy failed', err)
                    setCouncilCopyStatus('failed')
                  }
                }}
                disabled={!councilLog.trim()}
              >
                Copy
              </button>
            </div>
          </div>
          <pre className="logbox council-logbox">
            {councilLog.trim()
              ? councilLog
              : 'Council analysis output will stream here when a job runs.'}
          </pre>
        </section>
      </div>

      <footer className="foot">API: {import.meta.env.VITE_API ?? 'http://127.0.0.1:8000'}</footer>
    </div>
  )
}
<|MERGE_RESOLUTION|>--- conflicted
+++ resolved
@@ -1,4 +1,4 @@
-import { useEffect, useMemo, useRef, useState } from 'react'
+import { useCallback, useEffect, useMemo, useRef, useState } from 'react'
 import {
   listPosts,
   getPost,
@@ -37,15 +37,10 @@
 
 const ORACLE_STATUS_MAX_LENGTH = 'Oracle: Processing (last 2025-10-12T20:00:27+00:00 reddit:t3_1o4y3sa)'.length
 
-<<<<<<< HEAD
-const truncateOracleStatus = (text: string): string => {
-  if (text.length <= ORACLE_STATUS_MAX_LENGTH) return text
-=======
 function truncateOracleStatus(text: string): string {
   if (text.length <= ORACLE_STATUS_MAX_LENGTH) {
     return text
   }
->>>>>>> ccf8cea7
   return `${text.slice(0, ORACLE_STATUS_MAX_LENGTH - 1)}…`
 }
 
@@ -374,7 +369,7 @@
       default:
         return truncateOracleStatus('Oracle: Offline')
     }
-  }, [oracleStatus, oracleIdleInfo, oracleCursor, truncateOracleStatus])
+  }, [oracleStatus, oracleIdleInfo, oracleCursor])
 
   const deriveLogSnippet = (value: string): string => {
     const trimmed = value.trim()
