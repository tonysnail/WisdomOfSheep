import json
import sqlite3
import time
from typing import Any

import pytest
from fastapi.testclient import TestClient

from backend import app as backend_app
from council import interest_score


@pytest.fixture()
def temp_db(tmp_path, monkeypatch):
    db_path = tmp_path / "test_wisdom_of_sheep.sql"
    conn = sqlite3.connect(db_path)
    try:
        backend_app._ensure_schema(conn)
    finally:
        conn.close()
    monkeypatch.setattr(backend_app, "DB_PATH", db_path)
    monkeypatch.setattr(backend_app, "_DB_READY_PATH", None, raising=False)
    return db_path


def test_get_post_uses_latest_stage_payload(temp_db):
    post_id = "post-123"

    with backend_app._connect() as conn:
        conn.execute(
            "INSERT INTO posts (post_id, title) VALUES (?, ?)",
            (post_id, "Hello"),
        )
        conn.execute(
            """
            INSERT INTO stages (post_id, stage, created_at, payload)
            VALUES (?, ?, ?, ?)
            """,
            (
                post_id,
                "summariser",
                "2024-01-01T00:00:00Z",
                json.dumps({"spam_likelihood_pct": 5, "spam_why": "old run"}),
            ),
        )
        conn.execute(
            """
            INSERT INTO stages (post_id, stage, created_at, payload)
            VALUES (?, ?, ?, ?)
            """,
            (
                post_id,
                "summariser",
                "2024-02-01T00:00:00Z",
                json.dumps({"spam_likelihood_pct": 95, "spam_why": "latest run"}),
            ),
        )
        conn.commit()

    detail = backend_app.get_post(post_id)
    summariser_payload = detail["stages"].get("summariser")

    assert summariser_payload is not None
    assert summariser_payload["spam_likelihood_pct"] == 95
    assert summariser_payload["spam_why"] == "latest run"
    assert detail.get("interest") is None


def test_list_posts_includes_parsed_spam_fields(temp_db):
    post_id = "post-456"

    with backend_app._connect() as conn:
        conn.execute(
            "INSERT INTO posts (post_id, title) VALUES (?, ?)",
            (post_id, "Hello"),
        )
        conn.execute(
            """
            INSERT INTO stages (post_id, stage, created_at, payload)
            VALUES (?, ?, ?, ?)
            """,
            (
                post_id,
                "summariser",
                "2024-03-01T00:00:00Z",
                json.dumps(
                    {
                        "summary_bullets": [],
                        "spam_likelihood_pct": "60%",
                        "spam_why": " ",
                        "spam_reasons": [
                            "Reason one",
                            None,
                            "Reason two",
                        ],
                    }
                ),
            ),
        )
        conn.commit()

    data = backend_app.list_posts(page=1, page_size=5)
    assert len(data["items"]) == 1
    item = data["items"][0]

    assert item["spam_likelihood_pct"] == 60
    assert item["spam_why"] == "Reason one; Reason two"
    assert item.get("interest") is None


def test_list_posts_interest_filter(temp_db):
    with backend_app._connect() as conn:
        conn.execute("INSERT INTO posts (post_id, title) VALUES (?, ?)", ("p-high", "High"))
        conn.execute("INSERT INTO posts (post_id, title) VALUES (?, ?)", ("p-low", "Low"))
        conn.execute("INSERT INTO posts (post_id, title) VALUES (?, ?)", ("p-error", "Error"))
        conn.execute(
            """
            INSERT INTO council_stage_interest (post_id, status, interest_score, interest_label, interest_why, created_at)
            VALUES (?, ?, ?, ?, ?, ?)
            """,
            ("p-high", "ok", 82, "High", "Strong", "2024-01-01T00:00:00Z"),
        )
        conn.execute(
            """
            INSERT INTO council_stage_interest (post_id, status, interest_score, interest_label, interest_why, created_at)
            VALUES (?, ?, ?, ?, ?, ?)
            """,
            ("p-low", "ok", 35, "Low", "Weak", "2024-01-02T00:00:00Z"),
        )
        conn.execute(
            """
            INSERT INTO council_stage_interest (post_id, status, interest_score, interest_label, interest_why, created_at)
            VALUES (?, ?, ?, ?, ?, ?)
            """,
            ("p-error", "error", 90, "Err", "Issue", "2024-01-03T00:00:00Z"),
        )
        conn.commit()

    data = backend_app.list_posts(page=1, page_size=10, interest_min=70)
    ids = [item["post_id"] for item in data["items"]]

    assert ids == ["p-high"]


def test_start_council_analysis_respects_interest_minimum(temp_db, monkeypatch):
    with backend_app._connect() as conn:
        conn.execute("INSERT INTO posts (post_id, title) VALUES (?, ?)", ("p-high", "High interest"))
        conn.execute("INSERT INTO posts (post_id, title) VALUES (?, ?)", ("p-low", "Low interest"))
        conn.execute(
            """
            INSERT INTO council_stage_interest (post_id, status, interest_score, interest_label, interest_why, created_at)
            VALUES (?, ?, ?, ?, ?, ?)
            """,
            ("p-high", "ok", 78, "High", "Signal", "2024-03-01T00:00:00Z"),
        )
        conn.execute(
            """
            INSERT INTO council_stage_interest (post_id, status, interest_score, interest_label, interest_why, created_at)
            VALUES (?, ?, ?, ?, ?, ?)
            """,
            ("p-low", "ok", 32, "Low", "Weak", "2024-03-02T00:00:00Z"),
        )
        conn.commit()

    captured: dict[str, Any] = {}

    def fake_worker(job_id: str) -> None:
        captured["job_id"] = job_id

    monkeypatch.setattr(backend_app, "_worker_council_analysis", fake_worker)

    payload = backend_app.CouncilAnalysisStartRequest(interest_min=60.0, repair_missing=True)
    result = backend_app.start_council_analysis(payload)

    job_id = result["job_id"]
    assert captured.get("job_id") == job_id

    job = backend_app._load_job(job_id)
    assert job is not None
    queue_ids = [entry["post_id"] for entry in job.get("queue", [])]

    assert queue_ids == ["p-high"]
    assert job.get("skipped_below_threshold") == 1


def test_run_research_pipeline_reports_ticker_context(temp_db):
    post_id = "p-no-ticker"
    with backend_app._connect() as conn:
        conn.execute("INSERT INTO posts (post_id, title) VALUES (?, ?)", (post_id, "No ticker"))
        conn.execute(
            """
            INSERT INTO stages (post_id, stage, created_at, payload)
            VALUES (?, ?, ?, ?)
            """,
            (post_id, "summariser", "2024-04-01T00:00:00Z", json.dumps({"summary_bullets": []})),
        )
        conn.commit()

    with pytest.raises(backend_app.HTTPException) as exc_info:
        backend_app._run_research_pipeline(post_id)

    detail = exc_info.value.detail
    assert isinstance(detail, dict)
    assert detail.get("error") == "ticker-not-found"
    assert detail.get("reason") == "no candidate tickers extracted"


def test_posts_calendar_counts_by_day(temp_db):
    with backend_app._connect() as conn:
        conn.execute(
            "INSERT INTO posts (post_id, title, posted_at) VALUES (?, ?, ?)",
            ("post-a", "A", "2024-02-05T08:00:00Z"),
        )
        conn.execute(
            "INSERT INTO posts (post_id, title, posted_at) VALUES (?, ?, ?)",
            ("post-b", "B", "2024-02-05T12:00:00Z"),
        )
        conn.execute(
            "INSERT INTO posts (post_id, title, scraped_at) VALUES (?, ?, ?)",
            ("post-c", "C", "2024-02-07T01:00:00Z"),
        )
        conn.execute(
            "INSERT INTO posts (post_id, title, posted_at) VALUES (?, ?, ?)",
            ("post-old", "Old", "2024-01-31T23:59:59Z"),
        )
        conn.commit()

    feb = backend_app.posts_calendar(year=2024, month=2)
    march = backend_app.posts_calendar(year=2024, month=3)

    assert feb.model_dump() == {
        "days": [
            {"date": "2024-02-05", "count": 2, "analysed_count": 0},
            {"date": "2024-02-07", "count": 1, "analysed_count": 0},
        ]
    }
    assert march.model_dump() == {"days": []}


def test_clear_analysis_removes_non_summary_stages(temp_db):
    post_id = "post-clear"

    with backend_app._connect() as conn:
        conn.execute(
            "INSERT INTO posts (post_id, title) VALUES (?, ?)",
            (post_id, "Hello"),
        )
        backend_app._insert_stage_payload(conn, post_id, "summariser", {"ok": True})
        backend_app._insert_stage_payload(conn, post_id, "conversation_hub", {"foo": "bar"})
        backend_app._insert_stage_payload(conn, post_id, "researcher", {"ok": True})
        backend_app._insert_stage_payload(conn, post_id, "for", {"text": "bull"})
        backend_app._insert_stage_payload(conn, post_id, "against", {"text": "bear"})
        backend_app._insert_stage_payload(conn, post_id, "chairman", {"plain_english_result": "Verdict"})

        extras = {
            "final_url": "https://example.com/article",
            "conversation_hub": {"foo": "bar"},
            "research": {"notes": "keep?"},
        }
        backend_app._save_extras_dict(conn, post_id, extras)

    res = backend_app.clear_post_analysis(post_id)

    assert res["ok"] is True
    assert res["deleted_stages"] == 4
    assert res["removed_research"] is True

    with backend_app._connect() as conn:
        rows = conn.execute(
            "SELECT stage FROM stages WHERE post_id = ? ORDER BY stage", (post_id,)
        ).fetchall()
        remaining = {row["stage"] for row in rows}
        extras_after = backend_app._load_extras_dict(conn, post_id)

    assert remaining == {"summariser", "conversation_hub"}
    assert "research" not in extras_after
    assert extras_after["conversation_hub"] == {"foo": "bar"}
    assert extras_after["final_url"] == "https://example.com/article"


def test_clear_analysis_does_not_touch_conversation_store(temp_db, tmp_path, monkeypatch):
    post_id = "post-keep-convo"

    convo_path = tmp_path / "conversations.sqlite"
    convo_path.write_text("original", encoding="utf-8")
    monkeypatch.setattr(backend_app, "CONVO_STORE_PATH", convo_path)

    with backend_app._connect() as conn:
        conn.execute(
            "INSERT INTO posts (post_id, title) VALUES (?, ?)",
            (post_id, "Hello"),
        )
        backend_app._insert_stage_payload(conn, post_id, "summariser", {"ok": True})
        backend_app._insert_stage_payload(conn, post_id, "conversation_hub", {"foo": "bar"})
        backend_app._insert_stage_payload(conn, post_id, "researcher", {"ok": True})
        backend_app._save_extras_dict(
            conn,
            post_id,
            {"conversation_hub": {"foo": "bar"}, "research": {"notes": "gone"}},
        )

    before = convo_path.read_bytes()

    res = backend_app.clear_post_analysis(post_id)

    assert res["ok"] is True
    assert convo_path.exists()
    assert convo_path.read_bytes() == before


def test_clear_analysis_missing_post_raises(temp_db):
    with pytest.raises(backend_app.HTTPException) as excinfo:
        backend_app.clear_post_analysis("missing-post")

    assert excinfo.value.status_code == 404


def test_erase_all_council_analysis_removes_non_summary(temp_db):
    posts = ("post-one", "post-two")

    with backend_app._connect() as conn:
        for pid in posts:
            conn.execute(
                "INSERT INTO posts (post_id, title) VALUES (?, ?)",
                (pid, f"Title {pid}"),
            )
            backend_app._insert_stage_payload(conn, pid, "summariser", {"ok": True})
            backend_app._insert_stage_payload(conn, pid, "conversation_hub", {"delta": {"sum": "hello"}})
            backend_app._insert_stage_payload(conn, pid, "researcher", {"ok": True})
            backend_app._insert_stage_payload(conn, pid, "for", {"bull": True})
            backend_app._insert_stage_payload(conn, pid, "chairman", {"plain_english_result": "Go"})
            backend_app._save_extras_dict(
                conn,
                pid,
                {"research": {"notes": "remove"}, "conversation_hub": {"delta": "keep"}},
            )

    result = backend_app.erase_all_council_analysis()

    assert result["ok"] is True
    assert result["deleted_stages"] == 6
    assert result["cleared_research_posts"] == 2

    with backend_app._connect() as conn:
        rows = conn.execute("SELECT post_id, stage FROM stages").fetchall()
        remaining = {(row["post_id"], row["stage"]) for row in rows}
        expected = {
            ("post-one", "summariser"),
            ("post-one", "conversation_hub"),
            ("post-two", "summariser"),
            ("post-two", "conversation_hub"),
        }
        assert remaining == expected

        for pid in posts:
            extras = backend_app._load_extras_dict(conn, pid)
            assert "research" not in extras
            assert extras.get("conversation_hub") == {"delta": "keep"}


def test_recent_texts_factory_orders_oldest_first(tmp_path):
    conv_path = tmp_path / "conversations.sqlite"
    conn = sqlite3.connect(conv_path)
    try:
        conn.execute(
            """
            CREATE TABLE conversations (
                id INTEGER PRIMARY KEY AUTOINCREMENT,
                ticker TEXT NOT NULL,
                ts TEXT NOT NULL,
                kind TEXT NOT NULL,
                data TEXT NOT NULL,
                post_id TEXT
            )
            """
        )
        conn.executemany(
            "INSERT INTO conversations (ticker, ts, kind, data, post_id) VALUES (?, ?, ?, ?, ?)",
            [
                ("AAPL", "2024-01-02T00:00:00Z", "delta", json.dumps({"summary": "newer"}), "p2"),
                ("AAPL", "2024-01-01T00:00:00Z", "delta", json.dumps({"summary": "older"}), "p1"),
                ("AAPL", "2024-01-01T00:00:00Z", "memory", json.dumps({"note": "ignore"}), None),
            ],
        )
        conn.commit()
    finally:
        conn.close()

    cb = interest_score._get_recent_texts_for_ticker_factory(str(conv_path))
    assert cb is not None

    texts = cb("AAPL", "2024-01-03T00:00:00Z", 7)
    assert texts == ["older", "newer"]


def test_start_council_analysis_skips_existing_chairman(temp_db, tmp_path, monkeypatch):
    jobs_dir = tmp_path / "jobs"
    jobs_dir.mkdir(parents=True, exist_ok=True)
    monkeypatch.setattr(backend_app, "JOBS_DIR", jobs_dir, raising=False)
    monkeypatch.setattr(backend_app, "ACTIVE_COUNCIL_JOB_ID", None, raising=False)

    started: dict[str, Any] = {}

    class DummyThread:
        def __init__(self, target=None, args=(), kwargs=None, daemon=None):
            started["target"] = target
            started["args"] = args
            started["daemon"] = daemon

        def start(self):
            started["started"] = True

    monkeypatch.setattr(backend_app.threading, "Thread", DummyThread)

    with backend_app._connect() as conn:
        posts = [
            ("post-chair", "Has verdict", "2024-02-01T00:00:00Z"),
            ("post-partial", "Needs rerun", "2024-02-02T00:00:00Z"),
            ("post-fresh", "Never run", "2024-02-03T00:00:00Z"),
        ]
        for pid, title, posted in posts:
            conn.execute(
                "INSERT INTO posts (post_id, title, posted_at) VALUES (?, ?, ?)",
                (pid, title, posted),
            )
            conn.execute(
                """
                INSERT INTO council_stage_interest (post_id, status, interest_score, created_at)
                VALUES (?, 'ok', ?, ?)
                """,
                (
                    pid,
                    {"post-chair": 92.0, "post-partial": 58.0, "post-fresh": 81.0}[pid],
                    posted,
                ),
            )

        backend_app._insert_stage_payload(conn, "post-chair", "chairman", {"ok": True})
        backend_app._insert_stage_payload(conn, "post-partial", "entity", {"ok": True})

    payload = backend_app.CouncilAnalysisStartRequest(interest_min=50.0)
    result = backend_app.start_council_analysis(payload)

    assert result["total"] == 2
    assert result["skipped_with_chairman"] == 1
    assert started.get("started") is True

    job = backend_app._load_job(result["job_id"])
    assert job is not None
    assert job.get("skipped_with_chairman") == 1
    queue_ids = [entry["post_id"] for entry in job["queue"]]
    assert queue_ids == ["post-partial", "post-fresh"]


def test_run_round_table_success(monkeypatch):
    def fake_runner(**kwargs):
        assert kwargs["post_id"] == "post-789"
        assert kwargs["stages"] == ["summariser"]
        assert kwargs["refresh_from_csv"] is False
        assert callable(kwargs["log_callback"])
        kwargs["log_callback"]("stage running")
        return {"summariser": {"ok": True}}

    monkeypatch.setattr(backend_app, "run_stages_for_post", fake_runner)

    code, out, err = backend_app._run_round_table("post-789", ["summariser"], False, False)

    assert code == 0
    payload = json.loads(out)
    assert payload == {"post_id": "post-789", "stages": ["summariser"]}
    assert "stage running" in err


def test_run_round_table_failure(monkeypatch):
    def fake_runner(**kwargs):
        raise RuntimeError("boom")

    monkeypatch.setattr(backend_app, "run_stages_for_post", fake_runner)

    code, out, err = backend_app._run_round_table("post-000", ["summariser"], False, False)

    assert code == 1
    assert out == ""
    assert "boom" in err


def test_insert_stage_payload_records_created_at(temp_db):
    post_id = "post-insert"
    with backend_app._connect() as conn:
        created_at = backend_app._insert_stage_payload(conn, post_id, "researcher", {"ok": True})
        row = conn.execute(
            "SELECT post_id, stage, created_at, payload FROM stages WHERE post_id = ? AND stage = ?",
            (post_id, "researcher"),
        ).fetchone()

    assert isinstance(created_at, str)
    assert row is not None
    assert row["post_id"] == post_id
    assert row["stage"] == "researcher"
    assert row["created_at"] == created_at


def test_refresh_summaries_worker_ingests_conversation_hub(temp_db, tmp_path, monkeypatch):
    job_id = "job-refresh"
    csv_snapshot = tmp_path / "snapshot.csv"
    csv_snapshot.write_text(
        "post_id,title,platform,source,url,text,final_url,fetch_status,domain,scraped_at\n"
        "post-new,New post,reddit,sub,https://example.com,body,https://example.com,ok,example.com,2024-01-01T00:00:00Z\n",
        encoding="utf-8",
    )

    jobs_dir = tmp_path / "jobs"
    jobs_dir.mkdir(parents=True, exist_ok=True)
    monkeypatch.setattr(backend_app, "JOBS_DIR", jobs_dir)
    monkeypatch.setattr(backend_app, "ACTIVE_JOB_ID", job_id, raising=False)

    raw_csv = tmp_path / "raw.csv"
    raw_csv.write_text("post_id,title\n", encoding="utf-8")
    monkeypatch.setattr(backend_app, "CSV_PATH", raw_csv, raising=False)

    now = time.time()
    backend_app._job_save(
        {
            "id": job_id,
            "status": "queued",
            "snapshot": str(csv_snapshot),
            "backlog": [],
            "total": 1,
            "done": 0,
            "current": "",
            "phase": "",
            "log_tail": [],
            "error": "",
            "started_at": None,
            "ended_at": None,
            "cancelled": False,
            "created_at": now,
            "updated_at": now,
        }
    )

    ingested: list[tuple[str, str]] = []

    def fake_ingest(conn, post_id):
        ingested.append((post_id, "called"))
        return {"tickers": ["ABC"], "appended": 1}

    def fake_runner(**kwargs):
        with backend_app._connect() as conn:
            backend_app._insert_stage_payload(conn, kwargs["post_id"], "summariser", {"ok": True})
        return {"summariser": {"ok": True}}

    monkeypatch.setattr(backend_app, "_ingest_conversation_hub", fake_ingest)
    monkeypatch.setattr(backend_app, "run_stages_for_post", fake_runner)

    backend_app._worker_refresh_summaries(job_id)

    assert ingested == [("post-new", "called")]

    job = backend_app._load_job(job_id)
    assert job is not None
    assert job["status"] == "done"

    with backend_app._connect() as conn:
        rows = conn.execute(
            "SELECT stage FROM stages WHERE post_id = ?", ("post-new",)
        ).fetchall()

    assert {row["stage"] for row in rows} >= {"summariser"}


def test_refresh_summaries_active_returns_204_when_missing_job(tmp_path, monkeypatch):
    jobs_dir = tmp_path / "jobs"
    jobs_dir.mkdir(parents=True, exist_ok=True)

    job_id = "job-missing"
    monkeypatch.setattr(backend_app, "JOBS_DIR", jobs_dir, raising=False)
    monkeypatch.setattr(backend_app, "ACTIVE_JOB_ID", job_id, raising=False)

    response = backend_app.get_active_refresh_summaries()

    assert hasattr(response, "status_code")
    assert response.status_code == 204
<<<<<<< HEAD
=======
    assert backend_app.ACTIVE_JOB_ID is None


def test_refresh_summaries_active_endpoint_is_not_shadowed(tmp_path, monkeypatch):
    jobs_dir = tmp_path / "jobs"
    jobs_dir.mkdir(parents=True, exist_ok=True)

    job_id = "job-missing"
    monkeypatch.setattr(backend_app, "JOBS_DIR", jobs_dir, raising=False)
    monkeypatch.setattr(backend_app, "ACTIVE_JOB_ID", job_id, raising=False)

    client = TestClient(backend_app.app)
    response = client.get("/api/refresh-summaries/active")

    assert response.status_code == 204
>>>>>>> c6951f6e
    assert backend_app.ACTIVE_JOB_ID is None<|MERGE_RESOLUTION|>--- conflicted
+++ resolved
@@ -581,8 +581,6 @@
 
     assert hasattr(response, "status_code")
     assert response.status_code == 204
-<<<<<<< HEAD
-=======
     assert backend_app.ACTIVE_JOB_ID is None
 
 
@@ -598,5 +596,4 @@
     response = client.get("/api/refresh-summaries/active")
 
     assert response.status_code == 204
->>>>>>> c6951f6e
     assert backend_app.ACTIVE_JOB_ID is None