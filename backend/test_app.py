import json
import sqlite3
import time
from typing import Any

import pytest
from fastapi.testclient import TestClient

from backend import app as backend_app
from council import interest_score


@pytest.fixture()
def temp_db(tmp_path, monkeypatch):
    db_path = tmp_path / "test_wisdom_of_sheep.sql"
    conn = sqlite3.connect(db_path)
    try:
        backend_app._ensure_schema(conn)
    finally:
        conn.close()
    monkeypatch.setattr(backend_app, "DB_PATH", db_path)
    monkeypatch.setattr(backend_app, "_DB_READY_PATH", None, raising=False)
    return db_path


def test_get_post_uses_latest_stage_payload(temp_db):
    post_id = "post-123"

    with backend_app._connect() as conn:
        conn.execute(
            "INSERT INTO posts (post_id, title) VALUES (?, ?)",
            (post_id, "Hello"),
        )
        conn.execute(
            """
            INSERT INTO stages (post_id, stage, created_at, payload)
            VALUES (?, ?, ?, ?)
            """,
            (
                post_id,
                "summariser",
                "2024-01-01T00:00:00Z",
                json.dumps({"spam_likelihood_pct": 5, "spam_why": "old run"}),
            ),
        )
        conn.execute(
            """
            INSERT INTO stages (post_id, stage, created_at, payload)
            VALUES (?, ?, ?, ?)
            """,
            (
                post_id,
                "summariser",
                "2024-02-01T00:00:00Z",
                json.dumps({"spam_likelihood_pct": 95, "spam_why": "latest run"}),
            ),
        )
        conn.commit()

    detail = backend_app.get_post(post_id)
    summariser_payload = detail["stages"].get("summariser")

    assert summariser_payload is not None
    assert summariser_payload["spam_likelihood_pct"] == 95
    assert summariser_payload["spam_why"] == "latest run"
    assert detail.get("interest") is None


def test_list_posts_includes_parsed_spam_fields(temp_db):
    post_id = "post-456"

    with backend_app._connect() as conn:
        conn.execute(
            "INSERT INTO posts (post_id, title) VALUES (?, ?)",
            (post_id, "Hello"),
        )
        conn.execute(
            """
            INSERT INTO stages (post_id, stage, created_at, payload)
            VALUES (?, ?, ?, ?)
            """,
            (
                post_id,
                "summariser",
                "2024-03-01T00:00:00Z",
                json.dumps(
                    {
                        "summary_bullets": [],
                        "spam_likelihood_pct": "60%",
                        "spam_why": " ",
                        "spam_reasons": [
                            "Reason one",
                            None,
                            "Reason two",
                        ],
                    }
                ),
            ),
        )
        conn.commit()

    data = backend_app.list_posts(page=1, page_size=5)
    assert len(data["items"]) == 1
    item = data["items"][0]

    assert item["spam_likelihood_pct"] == 60
    assert item["spam_why"] == "Reason one; Reason two"
    assert item.get("interest") is None


def test_list_posts_interest_filter(temp_db):
    with backend_app._connect() as conn:
        conn.execute("INSERT INTO posts (post_id, title) VALUES (?, ?)", ("p-high", "High"))
        conn.execute("INSERT INTO posts (post_id, title) VALUES (?, ?)", ("p-low", "Low"))
        conn.execute("INSERT INTO posts (post_id, title) VALUES (?, ?)", ("p-error", "Error"))
        conn.execute(
            """
            INSERT INTO council_stage_interest (post_id, status, interest_score, interest_label, interest_why, created_at)
            VALUES (?, ?, ?, ?, ?, ?)
            """,
            ("p-high", "ok", 82, "High", "Strong", "2024-01-01T00:00:00Z"),
        )
        conn.execute(
            """
            INSERT INTO council_stage_interest (post_id, status, interest_score, interest_label, interest_why, created_at)
            VALUES (?, ?, ?, ?, ?, ?)
            """,
            ("p-low", "ok", 35, "Low", "Weak", "2024-01-02T00:00:00Z"),
        )
        conn.execute(
            """
            INSERT INTO council_stage_interest (post_id, status, interest_score, interest_label, interest_why, created_at)
            VALUES (?, ?, ?, ?, ?, ?)
            """,
            ("p-error", "error", 90, "Err", "Issue", "2024-01-03T00:00:00Z"),
        )
        conn.commit()

    data = backend_app.list_posts(page=1, page_size=10, interest_min=70)
    ids = [item["post_id"] for item in data["items"]]

    assert ids == ["p-high"]


def test_start_council_analysis_respects_interest_minimum(temp_db, monkeypatch):
    with backend_app._connect() as conn:
        conn.execute("INSERT INTO posts (post_id, title) VALUES (?, ?)", ("p-high", "High interest"))
        conn.execute("INSERT INTO posts (post_id, title) VALUES (?, ?)", ("p-low", "Low interest"))
        conn.execute(
            """
            INSERT INTO council_stage_interest (post_id, status, interest_score, interest_label, interest_why, created_at)
            VALUES (?, ?, ?, ?, ?, ?)
            """,
            ("p-high", "ok", 78, "High", "Signal", "2024-03-01T00:00:00Z"),
        )
        conn.execute(
            """
            INSERT INTO council_stage_interest (post_id, status, interest_score, interest_label, interest_why, created_at)
            VALUES (?, ?, ?, ?, ?, ?)
            """,
            ("p-low", "ok", 32, "Low", "Weak", "2024-03-02T00:00:00Z"),
        )
        conn.commit()

    captured: dict[str, Any] = {}

    def fake_worker(job_id: str) -> None:
        captured["job_id"] = job_id

    monkeypatch.setattr(backend_app, "_worker_council_analysis", fake_worker)

    payload = backend_app.CouncilAnalysisStartRequest(interest_min=60.0, repair_missing=True)
    result = backend_app.start_council_analysis(payload)

    job_id = result["job_id"]
    assert captured.get("job_id") == job_id

    job = backend_app._load_job(job_id)
    assert job is not None
    queue_ids = [entry["post_id"] for entry in job.get("queue", [])]

    assert queue_ids == ["p-high"]
    assert job.get("skipped_below_threshold") == 1


def test_run_research_pipeline_reports_ticker_context(temp_db):
    post_id = "p-no-ticker"
    with backend_app._connect() as conn:
        conn.execute("INSERT INTO posts (post_id, title) VALUES (?, ?)", (post_id, "No ticker"))
        conn.execute(
            """
            INSERT INTO stages (post_id, stage, created_at, payload)
            VALUES (?, ?, ?, ?)
            """,
            (post_id, "summariser", "2024-04-01T00:00:00Z", json.dumps({"summary_bullets": []})),
        )
        conn.commit()

    with pytest.raises(backend_app.HTTPException) as exc_info:
        backend_app._run_research_pipeline(post_id)

    detail = exc_info.value.detail
    assert isinstance(detail, dict)
    assert detail.get("error") == "ticker-not-found"
    assert detail.get("reason") == "no candidate tickers extracted"


def test_posts_calendar_counts_by_day(temp_db):
    with backend_app._connect() as conn:
        conn.execute(
            "INSERT INTO posts (post_id, title, posted_at) VALUES (?, ?, ?)",
            ("post-a", "A", "2024-02-05T08:00:00Z"),
        )
        conn.execute(
            "INSERT INTO posts (post_id, title, posted_at) VALUES (?, ?, ?)",
            ("post-b", "B", "2024-02-05T12:00:00Z"),
        )
        conn.execute(
            "INSERT INTO posts (post_id, title, scraped_at) VALUES (?, ?, ?)",
            ("post-c", "C", "2024-02-07T01:00:00Z"),
        )
        conn.execute(
            "INSERT INTO posts (post_id, title, posted_at) VALUES (?, ?, ?)",
            ("post-old", "Old", "2024-01-31T23:59:59Z"),
        )
        conn.commit()

    feb = backend_app.posts_calendar(year=2024, month=2)
    march = backend_app.posts_calendar(year=2024, month=3)

    assert feb.model_dump() == {
        "days": [
            {"date": "2024-02-05", "count": 2, "analysed_count": 0},
            {"date": "2024-02-07", "count": 1, "analysed_count": 0},
        ]
    }
    assert march.model_dump() == {"days": []}


def test_clear_analysis_removes_non_summary_stages(temp_db):
    post_id = "post-clear"

    with backend_app._connect() as conn:
        conn.execute(
            "INSERT INTO posts (post_id, title) VALUES (?, ?)",
            (post_id, "Hello"),
        )
        backend_app._insert_stage_payload(conn, post_id, "summariser", {"ok": True})
        backend_app._insert_stage_payload(conn, post_id, "conversation_hub", {"foo": "bar"})
        backend_app._insert_stage_payload(conn, post_id, "researcher", {"ok": True})
        backend_app._insert_stage_payload(conn, post_id, "for", {"text": "bull"})
        backend_app._insert_stage_payload(conn, post_id, "against", {"text": "bear"})
        backend_app._insert_stage_payload(conn, post_id, "chairman", {"plain_english_result": "Verdict"})

        extras = {
            "final_url": "https://example.com/article",
            "conversation_hub": {"foo": "bar"},
            "research": {"notes": "keep?"},
        }
        backend_app._save_extras_dict(conn, post_id, extras)

    res = backend_app.clear_post_analysis(post_id)

    assert res["ok"] is True
    assert res["deleted_stages"] == 4
    assert res["removed_research"] is True

    with backend_app._connect() as conn:
        rows = conn.execute(
            "SELECT stage FROM stages WHERE post_id = ? ORDER BY stage", (post_id,)
        ).fetchall()
        remaining = {row["stage"] for row in rows}
        extras_after = backend_app._load_extras_dict(conn, post_id)

    assert remaining == {"summariser", "conversation_hub"}
    assert "research" not in extras_after
    assert extras_after["conversation_hub"] == {"foo": "bar"}
    assert extras_after["final_url"] == "https://example.com/article"


def test_clear_analysis_does_not_touch_conversation_store(temp_db, tmp_path, monkeypatch):
    post_id = "post-keep-convo"

    convo_path = tmp_path / "conversations.sqlite"
    convo_path.write_text("original", encoding="utf-8")
    monkeypatch.setattr(backend_app, "CONVO_STORE_PATH", convo_path)

    with backend_app._connect() as conn:
        conn.execute(
            "INSERT INTO posts (post_id, title) VALUES (?, ?)",
            (post_id, "Hello"),
        )
        backend_app._insert_stage_payload(conn, post_id, "summariser", {"ok": True})
        backend_app._insert_stage_payload(conn, post_id, "conversation_hub", {"foo": "bar"})
        backend_app._insert_stage_payload(conn, post_id, "researcher", {"ok": True})
        backend_app._save_extras_dict(
            conn,
            post_id,
            {"conversation_hub": {"foo": "bar"}, "research": {"notes": "gone"}},
        )

    before = convo_path.read_bytes()

    res = backend_app.clear_post_analysis(post_id)

    assert res["ok"] is True
    assert convo_path.exists()
    assert convo_path.read_bytes() == before


def test_clear_analysis_missing_post_raises(temp_db):
    with pytest.raises(backend_app.HTTPException) as excinfo:
        backend_app.clear_post_analysis("missing-post")

    assert excinfo.value.status_code == 404


def test_erase_all_council_analysis_removes_non_summary(temp_db):
    posts = ("post-one", "post-two")

    with backend_app._connect() as conn:
        for pid in posts:
            conn.execute(
                "INSERT INTO posts (post_id, title) VALUES (?, ?)",
                (pid, f"Title {pid}"),
            )
            backend_app._insert_stage_payload(conn, pid, "summariser", {"ok": True})
            backend_app._insert_stage_payload(conn, pid, "conversation_hub", {"delta": {"sum": "hello"}})
            backend_app._insert_stage_payload(conn, pid, "researcher", {"ok": True})
            backend_app._insert_stage_payload(conn, pid, "for", {"bull": True})
            backend_app._insert_stage_payload(conn, pid, "chairman", {"plain_english_result": "Go"})
            backend_app._save_extras_dict(
                conn,
                pid,
                {"research": {"notes": "remove"}, "conversation_hub": {"delta": "keep"}},
            )

    result = backend_app.erase_all_council_analysis()

    assert result["ok"] is True
    assert result["deleted_stages"] == 6
    assert result["cleared_research_posts"] == 2

    with backend_app._connect() as conn:
        rows = conn.execute("SELECT post_id, stage FROM stages").fetchall()
        remaining = {(row["post_id"], row["stage"]) for row in rows}
        expected = {
            ("post-one", "summariser"),
            ("post-one", "conversation_hub"),
            ("post-two", "summariser"),
            ("post-two", "conversation_hub"),
        }
        assert remaining == expected

        for pid in posts:
            extras = backend_app._load_extras_dict(conn, pid)
            assert "research" not in extras
            assert extras.get("conversation_hub") == {"delta": "keep"}


def test_recent_texts_factory_orders_oldest_first(tmp_path):
    conv_path = tmp_path / "conversations.sqlite"
    conn = sqlite3.connect(conv_path)
    try:
        conn.execute(
            """
            CREATE TABLE conversations (
                id INTEGER PRIMARY KEY AUTOINCREMENT,
                ticker TEXT NOT NULL,
                ts TEXT NOT NULL,
                kind TEXT NOT NULL,
                data TEXT NOT NULL,
                post_id TEXT
            )
            """
        )
        conn.executemany(
            "INSERT INTO conversations (ticker, ts, kind, data, post_id) VALUES (?, ?, ?, ?, ?)",
            [
                ("AAPL", "2024-01-02T00:00:00Z", "delta", json.dumps({"summary": "newer"}), "p2"),
                ("AAPL", "2024-01-01T00:00:00Z", "delta", json.dumps({"summary": "older"}), "p1"),
                ("AAPL", "2024-01-01T00:00:00Z", "memory", json.dumps({"note": "ignore"}), None),
            ],
        )
        conn.commit()
    finally:
        conn.close()

    cb = interest_score._get_recent_texts_for_ticker_factory(str(conv_path))
    assert cb is not None

    texts = cb("AAPL", "2024-01-03T00:00:00Z", 7)
    assert texts == ["older", "newer"]


def test_start_council_analysis_skips_existing_chairman(temp_db, tmp_path, monkeypatch):
    jobs_dir = tmp_path / "jobs"
    jobs_dir.mkdir(parents=True, exist_ok=True)
    monkeypatch.setattr(backend_app, "JOBS_DIR", jobs_dir, raising=False)
    monkeypatch.setattr(backend_app, "ACTIVE_COUNCIL_JOB_ID", None, raising=False)

    started: dict[str, Any] = {}

    class DummyThread:
        def __init__(self, target=None, args=(), kwargs=None, daemon=None):
            started["target"] = target
            started["args"] = args
            started["daemon"] = daemon

        def start(self):
            started["started"] = True

    monkeypatch.setattr(backend_app.threading, "Thread", DummyThread)

    with backend_app._connect() as conn:
        posts = [
            ("post-chair", "Has verdict", "2024-02-01T00:00:00Z"),
            ("post-partial", "Needs rerun", "2024-02-02T00:00:00Z"),
            ("post-fresh", "Never run", "2024-02-03T00:00:00Z"),
        ]
        for pid, title, posted in posts:
            conn.execute(
                "INSERT INTO posts (post_id, title, posted_at) VALUES (?, ?, ?)",
                (pid, title, posted),
            )
            conn.execute(
                """
                INSERT INTO council_stage_interest (post_id, status, interest_score, created_at)
                VALUES (?, 'ok', ?, ?)
                """,
                (
                    pid,
                    {"post-chair": 92.0, "post-partial": 58.0, "post-fresh": 81.0}[pid],
                    posted,
                ),
            )

        backend_app._insert_stage_payload(conn, "post-chair", "chairman", {"ok": True})
        backend_app._insert_stage_payload(conn, "post-partial", "entity", {"ok": True})

    payload = backend_app.CouncilAnalysisStartRequest(interest_min=50.0)
    result = backend_app.start_council_analysis(payload)

    assert result["total"] == 2
    assert result["skipped_with_chairman"] == 1
    assert started.get("started") is True

    job = backend_app._load_job(result["job_id"])
    assert job is not None
    assert job.get("skipped_with_chairman") == 1
    queue_ids = [entry["post_id"] for entry in job["queue"]]
    assert queue_ids == ["post-partial", "post-fresh"]


def test_run_round_table_success(monkeypatch):
    def fake_runner(**kwargs):
        assert kwargs["post_id"] == "post-789"
        assert kwargs["stages"] == ["summariser"]
        assert kwargs["refresh_from_csv"] is False
        assert callable(kwargs["log_callback"])
        kwargs["log_callback"]("stage running")
        return {"summariser": {"ok": True}}

    monkeypatch.setattr(backend_app, "run_stages_for_post", fake_runner)

    code, out, err = backend_app._run_round_table("post-789", ["summariser"], False, False)

    assert code == 0
    payload = json.loads(out)
    assert payload == {"post_id": "post-789", "stages": ["summariser"]}
    assert "stage running" in err


def test_run_round_table_failure(monkeypatch):
    def fake_runner(**kwargs):
        raise RuntimeError("boom")

    monkeypatch.setattr(backend_app, "run_stages_for_post", fake_runner)

    code, out, err = backend_app._run_round_table("post-000", ["summariser"], False, False)

    assert code == 1
    assert out == ""
    assert "boom" in err


def test_insert_stage_payload_records_created_at(temp_db):
    post_id = "post-insert"
    with backend_app._connect() as conn:
        created_at = backend_app._insert_stage_payload(conn, post_id, "researcher", {"ok": True})
        row = conn.execute(
            "SELECT post_id, stage, created_at, payload FROM stages WHERE post_id = ? AND stage = ?",
            (post_id, "researcher"),
        ).fetchone()

    assert isinstance(created_at, str)
    assert row is not None
    assert row["post_id"] == post_id
    assert row["stage"] == "researcher"
    assert row["created_at"] == created_at


def test_refresh_summaries_worker_ingests_conversation_hub(temp_db, tmp_path, monkeypatch):
    job_id = "job-refresh"
    csv_snapshot = tmp_path / "snapshot.csv"
    csv_snapshot.write_text(
        "post_id,title,platform,source,url,text,final_url,fetch_status,domain,scraped_at\n"
        "post-new,New post,reddit,sub,https://example.com,body,https://example.com,ok,example.com,2024-01-01T00:00:00Z\n",
        encoding="utf-8",
    )

    jobs_dir = tmp_path / "jobs"
    jobs_dir.mkdir(parents=True, exist_ok=True)
    monkeypatch.setattr(backend_app, "JOBS_DIR", jobs_dir)
    monkeypatch.setattr(backend_app, "ACTIVE_JOB_ID", job_id, raising=False)

    raw_csv = tmp_path / "raw.csv"
    raw_csv.write_text("post_id,title\n", encoding="utf-8")
    monkeypatch.setattr(backend_app, "CSV_PATH", raw_csv, raising=False)

    now = time.time()
    backend_app._job_save(
        {
            "id": job_id,
            "status": "queued",
            "snapshot": str(csv_snapshot),
            "backlog": [],
            "total": 1,
            "done": 0,
            "current": "",
            "phase": "",
            "log_tail": [],
            "error": "",
            "started_at": None,
            "ended_at": None,
            "cancelled": False,
            "created_at": now,
            "updated_at": now,
        }
    )

    ingested: list[tuple[str, str]] = []

    def fake_ingest(conn, post_id):
        ingested.append((post_id, "called"))
        return {"tickers": ["ABC"], "appended": 1}

    def fake_runner(**kwargs):
        with backend_app._connect() as conn:
            backend_app._insert_stage_payload(conn, kwargs["post_id"], "summariser", {"ok": True})
        return {"summariser": {"ok": True}}

    monkeypatch.setattr(backend_app, "_ingest_conversation_hub", fake_ingest)
    monkeypatch.setattr(backend_app, "run_stages_for_post", fake_runner)

    backend_app._worker_refresh_summaries(job_id)

    assert ingested == [("post-new", "called")]

    job = backend_app._load_job(job_id)
    assert job is not None
    assert job["status"] == "done"

    with backend_app._connect() as conn:
        rows = conn.execute(
            "SELECT stage FROM stages WHERE post_id = ?", ("post-new",)
        ).fetchall()

    assert {row["stage"] for row in rows} >= {"summariser"}


def test_refresh_summaries_active_returns_204_when_missing_job(tmp_path, monkeypatch):
    jobs_dir = tmp_path / "jobs"
    jobs_dir.mkdir(parents=True, exist_ok=True)

    job_id = "job-missing"
    monkeypatch.setattr(backend_app, "JOBS_DIR", jobs_dir, raising=False)
    monkeypatch.setattr(backend_app, "ACTIVE_JOB_ID", job_id, raising=False)

    response = backend_app.get_active_refresh_summaries()

    assert hasattr(response, "status_code")
    assert response.status_code == 204
    assert backend_app.ACTIVE_JOB_ID is None


def test_refresh_summaries_active_endpoint_is_not_shadowed(tmp_path, monkeypatch):
    jobs_dir = tmp_path / "jobs"
    jobs_dir.mkdir(parents=True, exist_ok=True)

    job_id = "job-missing"
    monkeypatch.setattr(backend_app, "JOBS_DIR", jobs_dir, raising=False)
    monkeypatch.setattr(backend_app, "ACTIVE_JOB_ID", job_id, raising=False)

    client = TestClient(backend_app.app)
    response = client.get("/api/refresh-summaries/active")

    assert response.status_code == 204
<<<<<<< HEAD
    assert backend_app.ACTIVE_JOB_ID is None
=======
    assert backend_app.ACTIVE_JOB_ID is None


def test_refresh_summaries_active_returns_payload(tmp_path, monkeypatch):
    jobs_dir = tmp_path / "jobs"
    jobs_dir.mkdir(parents=True, exist_ok=True)

    monkeypatch.setattr(backend_app, "JOBS_DIR", jobs_dir, raising=False)

    job_id = "job-active"
    now = time.time()
    backend_app._job_save(
        {
            "id": job_id,
            "status": "running",
            "total": 5,
            "done": 2,
            "phase": "processing",
            "current": "post-123",
            "log_tail": ["line"],
            "created_at": now,
            "updated_at": now,
        }
    )

    monkeypatch.setattr(backend_app, "ACTIVE_JOB_ID", job_id, raising=False)

    client = TestClient(backend_app.app)
    response = client.get("/api/refresh-summaries/active")

    assert response.status_code == 200
    data = response.json()
    assert data["id"] == job_id
    assert data["job_id"] == job_id
    assert data["status"] == "running"
    assert data["total"] == 5
    assert data["done"] == 2
    assert data["log_tail"] == ["line"]
    assert data["message"].startswith("processing 2/5")
>>>>>>> a0ff76c2
<|MERGE_RESOLUTION|>--- conflicted
+++ resolved
@@ -596,9 +596,6 @@
     response = client.get("/api/refresh-summaries/active")
 
     assert response.status_code == 204
-<<<<<<< HEAD
-    assert backend_app.ACTIVE_JOB_ID is None
-=======
     assert backend_app.ACTIVE_JOB_ID is None
 
 
@@ -637,5 +634,4 @@
     assert data["total"] == 5
     assert data["done"] == 2
     assert data["log_tail"] == ["line"]
-    assert data["message"].startswith("processing 2/5")
->>>>>>> a0ff76c2
+    assert data["message"].startswith("processing 2/5")