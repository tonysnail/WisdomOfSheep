--- conflicted
+++ resolved
@@ -2411,8 +2411,6 @@
             ts = dt.timestamp() if dt else float("inf")
             return (ts, scraped_txt, str(entry.get("post_id") or ""))
 
-<<<<<<< HEAD
-=======
         def _normalize_article(article: Dict[str, Any]) -> Dict[str, Any]:
             def _clean(value: Any) -> str:
                 return str(value or "").strip()
@@ -2439,7 +2437,6 @@
 
             return normalized
 
->>>>>>> 3323f4ab
         def _run_oracle_council(post_id: str, title: str, interest_score: Optional[float]) -> None:
             nonlocal failed_post_ids
             if not oracle_handles_council:
