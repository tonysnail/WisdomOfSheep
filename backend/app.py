--- conflicted
+++ resolved
@@ -2512,10 +2512,6 @@
             success, error_text, log_lines = _stream_summariser(pid, title)
             if not success:
                 reason = error_text or (log_lines[-1] if log_lines else "Unknown summariser failure")
-<<<<<<< HEAD
-                log_tail = "; ".join(log_lines[-5:]) if log_lines else ""
-                skip_message = f"✗ summariser failed {pid}; skipping"
-=======
                 reason = str(reason or "")
                 log_tail = "; ".join(log_lines[-5:]) if log_lines else ""
                 attempts = int(retry_state.get("attempts", 0) or 0) + 1
@@ -2547,7 +2543,6 @@
                 )
                 if reason:
                     skip_message += f": {reason}"
->>>>>>> 17bf5fdf
                 _job_append_log(job_id, skip_message)
                 _record_council_failure(
                     "summariser",
@@ -2556,11 +2551,6 @@
                     f"{reason}" if not log_tail else f"{reason} | log_tail={log_tail}",
                     context=(
                         f"scraped_at={scraped_at}, platform={platform}, source={source}, "
-<<<<<<< HEAD
-                        f"display_title={display_title}"
-                    ),
-                )
-=======
                         f"display_title={display_title}, attempts={attempts}"
                     ),
                 )
@@ -2592,7 +2582,6 @@
                 )
                 ref_platform = platform or None
                 ref_post_id = pid or None
->>>>>>> 17bf5fdf
                 pending_article = None
                 continue
 
