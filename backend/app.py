# backend/app.py

#  python -m uvicorn app:app --reload --port 8000

from __future__ import annotations

import contextlib
import csv
import io
import json
import logging
import os
import random
import re
import sqlite3
import sys
import threading
import time
import uuid
from dataclasses import dataclass, asdict
from datetime import datetime, timezone
from pathlib import Path
from typing import Any, Callable, Dict, Iterable, List, Optional, Sequence, Set, Tuple, Literal

from fastapi import Body, FastAPI, HTTPException, Query, Response
from fastapi.encoders import jsonable_encoder
from fastapi.middleware.cors import CORSMiddleware
import requests
from pydantic import BaseModel, Field

CURRENT_DIR = Path(__file__).resolve().parent
PARENT_DIR = CURRENT_DIR.parent
PARENT_DIR_STR = str(PARENT_DIR)
if PARENT_DIR_STR not in sys.path:
    sys.path.insert(0, PARENT_DIR_STR)

CURRENT_DIR = Path(__file__).resolve().parent
PARENT_DIR = CURRENT_DIR.parent
PARENT_DIR_STR = str(PARENT_DIR)
if PARENT_DIR_STR not in sys.path:
    sys.path.insert(0, PARENT_DIR_STR)

from backend import utils
from backend.council_time import CouncilTimeModel, approximate_token_count
from backend.config import (
    BATCH_LIMIT,
    CSV_PATH,
    DB_PATH,
    CONVO_STORE_PATH,
    JOB_LOG_KEEP,
    JOBS_DIR,
    ORACLE_BACKOFF_MAX,
    ORACLE_BACKOFF_MIN,
    ORACLE_BATCH_SIZE,
    ORACLE_BATCH_SLEEP,
    ORACLE_DEFAULT_BASE_URL,
    ORACLE_MAX_RETRIES,
    ORACLE_POLL_BASE,
    ORACLE_POLL_MAX,
    ORACLE_REQUEST_TIMEOUT,
    PAGE_SIZE_DEFAULT,
    ROUND_TABLE_AUTOFILL,
    ROUND_TABLE_DUMP_DIR,
    ROUND_TABLE_EVIDENCE_LOOKBACK,
    ROUND_TABLE_HOST,
    ROUND_TABLE_MAX_EVIDENCE,
    ROUND_TABLE_MODEL,
    ROUND_TABLE_PRETTY,
    ROUND_TABLE_TIMEOUT,
    ROUND_TABLE_VERBOSE,
    STDIO_TRIM,
    TIME_MODEL_PATH,
    ROOT,
)
from backend.conversation import (
    extract_convo_tickers as _extract_convo_tickers,
    fetch_recent_deltas as _fetch_recent_deltas,
    filter_valid_tickers as _filter_valid_tickers,
    get_conversation_hub as _get_conversation_hub,
    ingest_conversation_hub as _ingest_conversation_hub,
    load_ticker_universe as _load_ticker_universe,
)
from backend.database import (
    connect as _connect,
    ensure_database_ready as _ensure_database_ready,
    ensure_schema as _ensure_schema,
    execute as _exec,
    insert_stage_payload as _insert_stage_payload,
    latest_stage_payload as _latest_stage_payload,
    load_extras_dict as _load_extras_dict,
    query_all as _q_all,
    query_one as _q_one,
    save_extras_dict as _save_extras_dict,
    strip_research_from_extras as _strip_research_from_extras,
    upsert_extras as _upsert_extras,
    upsert_post_row as _upsert_post_row,
)
from backend.interest import InterestRecord, build_interest_record as _build_interest_record
from backend.jobs import (
    job_append_log as _job_append_log,
    job_increment as _job_increment,
    job_path as _job_path,
    job_update_fields as _job_update_fields,
    load_job as _load_job,
)
from backend.oracle import (
    ORACLE_CURSOR_PATH,
    ORACLE_RETRY_STATE_PATH,
    ORACLE_SKIPPED_PATH,
    ORACLE_UNSUMMARISED_PATH,
    append_skipped_article as _append_skipped_article,
    auth_tuple as _oracle_auth_tuple,
    clear_unsummarised as _clear_oracle_unsummarised,
    default_cursor as _default_oracle_cursor,
    default_retry_state as _default_oracle_retry_state,
    join_url as _oracle_join,
    load_cursor as _load_oracle_cursor,
    load_retry_state as _load_oracle_retry_state,
    save_cursor as _save_oracle_cursor,
    save_retry_state as _save_oracle_retry_state,
    save_unsummarised as _save_oracle_unsummarised,
)
from backend.research_tools import (
    SENTIMENT_TOOLS,
    TECH_TOOLS,
    build_research_summary_text as _build_research_summary_text,
    execute_technical_plan as _execute_technical_plan,
    run_sentiment_block as _run_sentiment_block,
    summarize_sentiment as _summarize_sentiment,
    summarize_technical_results as _summarize_technical_results,
)
from backend.schemas import (
    BatchRunFilter,
    BatchRunRequest,
    BatchRunResponse,
    CalendarDay,
    PostDetail,
    PostListItem,
    PostRow,
    PostsCalendarResponse,
    ResearchPayload,
    ResearchResponse,
    ResearchTickerPayload,
    RunStageRequest,
    RunStageResponse,
)

COUNCIL_FAILURES_PATH = ROOT / "council_failures.json"
COUNCIL_FAILURES_LOCK = threading.Lock()


# round_table.py pulls in heavy optional dependencies (pandas, etc.). During
# unit tests we don't need the real implementation, so we tolerate import
# failures and allow tests to monkeypatch a fake runner instead.
try:  # pragma: no cover - exercised indirectly in tests
    from round_table import run_stages_for_post  # type: ignore[attr-defined]
    ROUND_TABLE_IMPORT_ERROR: Exception | None = None
except Exception as exc:  # noqa: BLE001
    run_stages_for_post = None  # type: ignore[assignment]
    ROUND_TABLE_IMPORT_ERROR = exc

try:  # pragma: no cover - exercised indirectly in tests
    from stock_window import get_stock_window
    STOCK_WINDOW_IMPORT_ERROR: Exception | None = None
except Exception as exc:  # noqa: BLE001
    get_stock_window = None  # type: ignore[assignment]
    STOCK_WINDOW_IMPORT_ERROR = exc

try:  # pragma: no cover - optional interest score computation
    from council.interest_score import compute_interest_for_post
    INTEREST_SCORE_IMPORT_ERROR: Exception | None = None
except Exception as exc:  # noqa: BLE001
    compute_interest_for_post = None  # type: ignore[assignment]
    INTEREST_SCORE_IMPORT_ERROR = exc


LOGGER = logging.getLogger(__name__)

_build_markets_from_entity = utils.build_markets_from_entity
_build_signal_from_dir_or_mod = utils.build_signal_from_dir_or_mod
_parse_spam_likelihood = utils.parse_spam_likelihood
_parse_spam_reason = utils.parse_spam_reason
_now_iso = utils.now_iso
_normalize_article_time = utils.normalize_article_time
_clean_strings = utils.clean_strings
_extract_claim_texts = utils.extract_claim_texts
_direction_estimate = utils.direction_estimate
_primary_ticker = utils.primary_ticker
_trim = utils.trim


def _norm_optional_str(value: Any) -> Optional[str]:
    if value is None:
        return None
    try:
        text = str(value).strip()
    except Exception:  # noqa: BLE001
        return None
    return text or None

COUNCIL_TIME_MODEL = CouncilTimeModel(TIME_MODEL_PATH)

# ================
# Job persistence
# ================
JOBS_DIR = ROOT / ".jobs"
JOBS_DIR.mkdir(parents=True, exist_ok=True)

ACTIVE_JOB_ID: Optional[str] = None
JOB_INDEX_LOCK = threading.Lock()

ACTIVE_COUNCIL_JOB_ID: Optional[str] = None
COUNCIL_JOB_LOCK = threading.Lock()

COUNCIL_STAGE_LABELS: Dict[str, str] = {
    "entity": "Entity Council",
    "claims": "Claims Council",
    "context": "Context Council",
    "verifier": "Verifier Council",
    "for": "Bull Council",
    "against": "Bear Council",
    "direction": "Direction Council",
    "research": "Researcher",
    "researcher": "Researcher",
    "chairman": "Chairman Verdict",
}

COUNCIL_ANALYSIS_SEQUENCE: Tuple[str, ...] = (
    "entity",
    "research",
    "claims",
    "context",
    "verifier",
    "for",
    "against",
    "direction",
    "chairman",
)

COUNCIL_PRESERVE_STAGES: Tuple[str, ...] = ("summariser", "conversation_hub")

JOB_LOG_KEEP = int(os.getenv("WOS_JOB_LOG_KEEP", "200"))


def _council_stage_label(stage: str) -> str:
    label = COUNCIL_STAGE_LABELS.get(stage)
    if label:
        return label
    safe = stage.replace("_", " ").strip()
    return safe.title() if safe else stage

# =========================
# App + CORS
# =========================
app = FastAPI(title="Wisdom Of Sheep Backend", version="0.1.0")

app.add_middleware(
    CORSMiddleware,
    allow_origins=os.getenv("WOS_CORS_ORIGINS", "http://localhost:5173,http://localhost:5174").split(","),
    allow_credentials=True,
    allow_methods=["*"],
    allow_headers=["*"],
)


@app.on_event("startup")
def _startup_init() -> None:
    JOBS_DIR.mkdir(parents=True, exist_ok=True)
    _ensure_database_ready()
    with _connect() as conn:
        _ensure_schema(conn)

# =========================
# DB helpers
# =========================
def _extract_summary_text(payload: Optional[Dict[str, Any]]) -> str:
    if not isinstance(payload, dict):
        return ""
    parts: List[str] = []
    summary_text = payload.get("summary_text")
    if isinstance(summary_text, str):
        text = summary_text.strip()
        if text:
            parts.append(text)
    bullets = payload.get("summary_bullets")
    if isinstance(bullets, list):
        for bullet in bullets:
            text_val: Optional[str] = None
            if isinstance(bullet, str):
                text_val = bullet
            elif isinstance(bullet, dict):
                raw = bullet.get("text") or bullet.get("summary")
                if isinstance(raw, str):
                    text_val = raw
            if not text_val:
                continue
            text = text_val.strip()
            if text:
                parts.append(text)
    if not parts:
        return ""
    return "\n".join(parts)


def _article_summary_tokens(post_id: str) -> Tuple[int, int]:
    with _connect() as conn:
        _ensure_schema(conn)
        row = _q_one(conn, "SELECT text FROM posts WHERE post_id = ?", (post_id,))
        article_text = ""
        if row and row.get("text"):
            article_text = str(row["text"] or "")
        summary_payload = _latest_stage_payload(conn, post_id, "summariser") or {}
    summary_text = _extract_summary_text(summary_payload)
    return approximate_token_count(article_text), approximate_token_count(summary_text)


def _record_council_error(
    post_id: str,
    stage: str,
    stage_label: str,
    message: str,
    job_id: str,
    *,
    log_excerpt: Optional[str] = None,
) -> None:
    trimmed_message = (message or "").strip()
    trimmed_excerpt = (log_excerpt or "").strip()
    if trimmed_excerpt and len(trimmed_excerpt) > 8000:
        trimmed_excerpt = trimmed_excerpt[:8000]
    try:
        with _connect() as conn:
            _ensure_schema(conn)
            conn.execute(
                """
                INSERT INTO council_analysis_errors
                  (post_id, stage, stage_label, message, log_excerpt, job_id)
                VALUES (?, ?, ?, ?, ?, ?)
                """,
                (post_id, stage, stage_label, trimmed_message or None, trimmed_excerpt or None, job_id),
            )
            conn.commit()
    except Exception:  # noqa: BLE001
        logging.exception("failed to record council error for %s stage %s", post_id, stage)


def _format_council_error_detail(detail: Any) -> str:
    if isinstance(detail, str):
        return detail
    if isinstance(detail, dict):
        error_text = str(detail.get("error") or detail.get("message") or "").strip()
        extras: List[str] = []
        for key, value in detail.items():
            if key in {"error", "message"}:
                continue
            if value is None:
                continue
            if isinstance(value, (list, tuple, set)):
                values = [str(item).strip() for item in value if str(item or "").strip()]
                if not values:
                    continue
                extras.append(f"{key}=[{', '.join(values)}]")
            else:
                text = str(value).strip()
                if not text:
                    continue
                extras.append(f"{key}={text}")
        if extras:
            extras_text = "; ".join(extras)
            if error_text:
                return f"{error_text} ({extras_text})"
            return extras_text
        if error_text:
            return error_text
        try:
            return json.dumps(detail, ensure_ascii=False)
        except Exception:  # noqa: BLE001
            return str(detail)
    return str(detail)


class _CallbackWriter(io.TextIOBase):
    def __init__(self, callback: Optional[Callable[[str], None]]):
        super().__init__()
        self._callback = callback
        self._buffer = ""

    def write(self, s: str) -> int:  # type: ignore[override]
        if not self._callback or not s:
            return len(s or "")
        text = str(s)
        self._buffer += text
        while "\n" in self._buffer:
            line, self._buffer = self._buffer.split("\n", 1)
            self._callback(line.rstrip("\r"))
        return len(text)

    def flush(self) -> None:  # type: ignore[override]
        if self._callback and self._buffer:
            self._callback(self._buffer.rstrip("\r"))
        self._buffer = ""


def _load_council_failure_entries() -> List[Dict[str, Any]]:
    if not COUNCIL_FAILURES_PATH.exists():
        return []
    try:
        with COUNCIL_FAILURES_PATH.open("r", encoding="utf-8") as handle:
            data = json.load(handle)
    except Exception:
        return []
    if isinstance(data, dict):
        data = data.get("failures")
    if not isinstance(data, list):
        return []
    entries: List[Dict[str, Any]] = []
    for item in data:
        if isinstance(item, dict):
            entries.append(item)
    return entries


def _save_council_failure_entries(entries: List[Dict[str, Any]]) -> None:
    COUNCIL_FAILURES_PATH.parent.mkdir(parents=True, exist_ok=True)
    tmp_path = COUNCIL_FAILURES_PATH.with_suffix(".tmp")
    with tmp_path.open("w", encoding="utf-8") as handle:
        json.dump(entries, handle, ensure_ascii=False, indent=2)
        handle.flush()
        os.fsync(handle.fileno())
    os.replace(tmp_path, COUNCIL_FAILURES_PATH)


def _load_failed_post_ids() -> Set[str]:
    failed_ids: Set[str] = set()
    for entry in _load_council_failure_entries():
        pid = str(entry.get("post_id") or "").strip()
        if pid:
            failed_ids.add(pid)
    return failed_ids


def _record_council_failure(
    stage: str,
    post_id: str,
    title: str,
    details: str,
    *,
    context: Optional[str] = None,
) -> None:
    safe_details = (details or "").replace("\n", " ").strip()
    entry = {
        "timestamp": datetime.now(timezone.utc).strftime("%Y-%m-%dT%H:%M:%SZ"),
        "stage": stage,
        "post_id": post_id,
        "title": title,
        "details": safe_details,
    }
    if context:
        entry["context"] = context
    with COUNCIL_FAILURES_LOCK:
        entries = _load_council_failure_entries()
        entries.append(entry)
        _save_council_failure_entries(entries)


# =========================
# Job helpers
# =========================
def _job_path(job_id: str) -> Path:
    return JOBS_DIR / f"{job_id}.json"


def _load_job(job_id: str) -> Optional[Dict[str, Any]]:
    path = _job_path(job_id)
    if not path.exists():
        return None
    try:
        with path.open("r", encoding="utf-8") as handle:
            return json.load(handle)
    except Exception:
        return None


def _job_save(job: Dict[str, Any]) -> None:
    path = _job_path(job["id"])
    tmp_path = path.with_name(path.name + ".tmp")
    with tmp_path.open("w", encoding="utf-8") as handle:
        json.dump(job, handle, ensure_ascii=False, indent=2)
        handle.flush()
        os.fsync(handle.fileno())
    os.replace(tmp_path, path)


def _job_mutate(job_id: str, mutator: Callable[[Dict[str, Any]], None]) -> Optional[Dict[str, Any]]:
    job = _load_job(job_id)
    if not job:
        return None
    mutator(job)
    job["updated_at"] = time.time()
    _job_save(job)
    return job


def _job_update_fields(job_id: str, **fields: Any) -> Optional[Dict[str, Any]]:
    return _job_mutate(job_id, lambda job: job.update(fields))


def _job_append_log(job_id: str, line: str, keep: int = JOB_LOG_KEEP) -> Optional[Dict[str, Any]]:
    def mutate(job: Dict[str, Any]) -> None:
        tail = list(job.get("log_tail") or [])
        tail.append(line)
        if len(tail) > keep:
            tail = tail[-keep:]
        job["log_tail"] = tail

    return _job_mutate(job_id, mutate)


def _job_increment(job_id: str, field: str, amount: int = 1) -> Optional[Dict[str, Any]]:
    def mutate(job: Dict[str, Any]) -> None:
        current = int(job.get(field, 0) or 0)
        job[field] = current + amount

    return _job_mutate(job_id, mutate)


def _default_oracle_cursor() -> Dict[str, str]:
    return {"platform": "", "post_id": "", "scraped_at": ""}


def _load_oracle_cursor() -> Dict[str, str]:
    if not ORACLE_CURSOR_PATH.exists():
        return _default_oracle_cursor()
    try:
        raw = json.loads(ORACLE_CURSOR_PATH.read_text(encoding="utf-8"))
        if not isinstance(raw, dict):
            return _default_oracle_cursor()
        cursor = {
            "platform": str(raw.get("platform", "") or ""),
            "post_id": str(raw.get("post_id", "") or ""),
            "scraped_at": str(raw.get("scraped_at", "") or ""),
        }
        return cursor
    except Exception:
        return _default_oracle_cursor()


def _save_oracle_cursor(cursor: Dict[str, Any]) -> None:
    payload = {
        "platform": str(cursor.get("platform", "") or ""),
        "post_id": str(cursor.get("post_id", "") or ""),
        "scraped_at": str(cursor.get("scraped_at", "") or ""),
    }
    tmp_path = ORACLE_CURSOR_PATH.with_suffix(".tmp")
    with tmp_path.open("w", encoding="utf-8") as handle:
        json.dump(payload, handle, ensure_ascii=False, indent=2)
        handle.flush()
        os.fsync(handle.fileno())
    os.replace(tmp_path, ORACLE_CURSOR_PATH)


def _default_oracle_retry_state() -> Dict[str, Any]:
    return {
        "post_id": "",
        "attempts": 0,
        "scraped_at": "",
        "platform": "",
        "source": "",
        "title": "",
        "last_error": "",
    }


def _load_oracle_retry_state() -> Dict[str, Any]:
    if not ORACLE_RETRY_STATE_PATH.exists():
        return _default_oracle_retry_state()
    try:
        raw = json.loads(ORACLE_RETRY_STATE_PATH.read_text(encoding="utf-8"))
        if not isinstance(raw, dict):
            return _default_oracle_retry_state()
        state = _default_oracle_retry_state()
        for key in state:
            if key in raw:
                state[key] = str(raw[key] or "") if isinstance(state[key], str) else raw[key]
        attempts = raw.get("attempts")
        try:
            state["attempts"] = int(attempts) if attempts is not None else 0
        except (TypeError, ValueError):
            state["attempts"] = 0
        return state
    except Exception:
        return _default_oracle_retry_state()


def _save_oracle_retry_state(state: Dict[str, Any]) -> None:
    payload = {
        "post_id": str(state.get("post_id", "") or ""),
        "attempts": int(state.get("attempts", 0) or 0),
        "scraped_at": str(state.get("scraped_at", "") or ""),
        "platform": str(state.get("platform", "") or ""),
        "source": str(state.get("source", "") or ""),
        "title": str(state.get("title", "") or ""),
        "last_error": str(state.get("last_error", "") or ""),
    }
    tmp_path = ORACLE_RETRY_STATE_PATH.with_suffix(".tmp")
    with tmp_path.open("w", encoding="utf-8") as handle:
        json.dump(payload, handle, ensure_ascii=False, indent=2)
        handle.flush()
        os.fsync(handle.fileno())
    os.replace(tmp_path, ORACLE_RETRY_STATE_PATH)


def _save_oracle_unsummarised(entries: List[Dict[str, Any]], *, cutoff_iso: str) -> None:
    def _sort_key(item: Dict[str, Any]) -> Tuple[float, str, str]:
        scraped_raw = str(item.get("scraped_at") or "").strip()
        ts = float("inf")
        if scraped_raw:
            iso_txt = scraped_raw[:-1] + "+00:00" if scraped_raw.endswith("Z") else scraped_raw
            try:
                ts = datetime.fromisoformat(iso_txt).timestamp()
            except ValueError:
                ts = float("inf")
        return (ts, scraped_raw, str(item.get("post_id") or ""))

    ordered_entries = [
        item
        for item in sorted((entry for entry in entries if isinstance(entry, dict)), key=_sort_key)
    ]

    payload = {
        "generated_at": datetime.now(timezone.utc).strftime("%Y-%m-%dT%H:%M:%SZ"),
        "cutoff": cutoff_iso,
        "count": len(ordered_entries),
        "articles": ordered_entries,
    }
    tmp_path = ORACLE_UNSUMMARISED_PATH.with_suffix(".tmp")
    with tmp_path.open("w", encoding="utf-8") as handle:
        json.dump(payload, handle, ensure_ascii=False, indent=2)
        handle.flush()
        os.fsync(handle.fileno())
    os.replace(tmp_path, ORACLE_UNSUMMARISED_PATH)


def _clear_oracle_unsummarised() -> None:
    try:
        ORACLE_UNSUMMARISED_PATH.unlink(missing_ok=True)
    except Exception:
        pass
    try:
        ORACLE_UNSUMMARISED_PATH.with_suffix(".tmp").unlink(missing_ok=True)
    except Exception:
        pass


def _append_skipped_article_entry(entry: Dict[str, Any], keep: int = 200) -> None:
    existing: List[Dict[str, Any]] = []
    if ORACLE_SKIPPED_PATH.exists():
        try:
            raw = json.loads(ORACLE_SKIPPED_PATH.read_text(encoding="utf-8"))
            if isinstance(raw, list):
                existing = [item for item in raw if isinstance(item, dict)]
        except Exception:
            existing = []
    existing.append(entry)
    if keep > 0 and len(existing) > keep:
        existing = existing[-keep:]
    tmp_path = ORACLE_SKIPPED_PATH.with_suffix(".tmp")
    with tmp_path.open("w", encoding="utf-8") as handle:
        json.dump(existing, handle, ensure_ascii=False, indent=2)
        handle.flush()
        os.fsync(handle.fileno())
    os.replace(tmp_path, ORACLE_SKIPPED_PATH)


def _oracle_auth_tuple() -> Optional[Tuple[str, str]]:
    user = (ORACLE_USER or "").strip()
    pwd = (ORACLE_PASS or "").strip()
    if not (user and pwd):
        return None
    return user, pwd


def _oracle_join(base_url: str, path: str) -> str:
    base = (base_url or "").strip()
    if not base:
        return path
    if not base.endswith("/"):
        base = base + "/"
    return urljoin(base, path.lstrip("/"))


# =========================
# Endpoints
# =========================
def _worker_refresh_summaries(job_id: str):
    global ACTIVE_JOB_ID
    job = _load_job(job_id)
    if not job:
        return

    snap_raw = job.get("snapshot")
    snap_path = Path(snap_raw) if snap_raw else None
    backlog: List[Dict[str, Any]] = list(job.get("backlog") or [])
    only_new = bool(job.get("only_new"))
    collect_new_posts = bool(job.get("collect_new_posts"))
    oracle_online = bool(job.get("oracle_online"))
    oracle_base_url = str(job.get("oracle_base_url") or "").strip()
    backlog_total = len(backlog)
    csv_total = int(job.get("csv_total") or 0)
    existing_posts: set[str] = set()
    _job_update_fields(
        job_id,
        status="running",
        started_at=job.get("started_at") or time.time(),
        oracle_status=(job.get("oracle_status") if not oracle_online else "connecting"),
    )

    def _ensure_not_cancelled() -> bool:
        current = _load_job(job_id)
        if not current:
            return False
        if current.get("cancelled"):
            _job_append_log(job_id, "⚠ refresh cancelled by user")
            _job_update_fields(
                job_id,
                status="cancelled",
                phase="",
                current="",
                ended_at=time.time(),
                cancelled=True,
            )
            return False
        return True

    interest_notice_done = False
    interest_total = 0
    interest_done = 0

    def _interest_schedule(count: int) -> None:
        nonlocal interest_total
        if count <= 0:
            return
        interest_total += count

    def _interest_before_run(label: str, pid: str, title: str) -> None:
        if not label.strip():
            label = "Interest"
        total = interest_total if interest_total > 0 else interest_done + 1
        index = interest_done + 1
        remaining = max(total - index, 0)
        safe_pid = pid or "(unknown post)"
        safe_title = (title or "")[:80]
        _job_update_fields(
            job_id,
            phase=f"{label} {index}/{total}",
            current=f"{label}: {safe_pid} — {safe_title} ({remaining} remaining)",
        )

    def _interest_after_run() -> None:
        nonlocal interest_done
        interest_done += 1

    def _interest_supported() -> bool:
        nonlocal interest_notice_done
        if not callable(compute_interest_for_post):
            if not interest_notice_done:
                if INTEREST_SCORE_IMPORT_ERROR:
                    _job_append_log(job_id, f"⚠ interest scoring unavailable: {INTEREST_SCORE_IMPORT_ERROR}")
                else:
                    _job_append_log(job_id, "⚠ interest scoring unavailable")
                interest_notice_done = True
            return False
        return True

    def _should_run_interest(conn: sqlite3.Connection, pid: str) -> bool:
        if not _interest_supported():
            return False
        try:
            row = conn.execute(
                "SELECT status FROM council_stage_interest WHERE post_id = ? LIMIT 1",
                (pid,),
            ).fetchone()
        except Exception:  # noqa: BLE001
            return True
        if not row:
            return True
        status = _norm_optional_str(row["status"]) or ""
        return status.lower() != "ok"

    def _run_interest_for_post(pid: str, title: str = "") -> Optional[Dict[str, Any]]:
        if not _interest_supported():
            return None
        if not _ensure_not_cancelled():
            return None
        try:
            result = compute_interest_for_post(
                pid,
                db_path=str(DB_PATH),
                conv_db_path=str(CONVO_STORE_PATH),
                persist=True,
            )
        except Exception as exc:  # noqa: BLE001
            logging.exception("interest scoring failed for %s", pid)
            _job_append_log(job_id, f"✗ interest error {pid}: {exc}")
            return None

        status = _norm_optional_str(result.get("status")) or ""
        ticker = _norm_optional_str(result.get("ticker")) or ""
        if status.lower() == "ok":
            score_val = result.get("interest_score")
            label = _norm_optional_str(result.get("interest_label"))
            if isinstance(score_val, (int, float)):
                score_txt = f"{int(round(score_val))}%"
            else:
                score_txt = "ok"
            if label:
                score_txt = f"{score_txt} {label}"
            suffix = f" [{ticker}]" if ticker else ""
            _job_append_log(job_id, f"✓ interest {pid}{suffix} {score_txt}")
        else:
            reason = _norm_optional_str(result.get("error_code")) or _norm_optional_str(result.get("error_message")) or "failed"
            suffix = f" [{ticker}]" if ticker else ""
            _job_append_log(job_id, f"⚠ interest failed {pid}{suffix}: {reason}")
        return result

    oracle_interest_threshold = 0.0
    try:
        oracle_interest_threshold = float(job.get("oracle_interest_threshold") or 0.0)
    except (TypeError, ValueError):
        oracle_interest_threshold = 0.0
    oracle_interest_threshold = max(0.0, min(100.0, oracle_interest_threshold))
    oracle_handles_council = bool(job.get("oracle_handles_council"))
    warmup_cutoff_iso = str(job.get("oracle_warmup_cutoff") or datetime.now(timezone.utc).isoformat())

    def _record_new_post(pid: str, title: str, interest_score: Optional[float]) -> None:
        if not collect_new_posts:
            return

        safe_pid = (pid or "").strip()
        if not safe_pid:
            return

        def mutate(data: Dict[str, Any]) -> None:
            entries = list(data.get("new_posts") or [])
            entry: Dict[str, Any] = {"post_id": safe_pid}
            safe_title = (title or "").strip()
            if safe_title:
                entry["title"] = safe_title
            if interest_score is not None:
                entry["interest_score"] = interest_score
            entries.append(entry)
            data["new_posts"] = entries

        _job_mutate(job_id, mutate)

    def _backfill_interest_scores(conn: sqlite3.Connection) -> None:
        if not _interest_supported():
            return
        rows = _q_all(
            conn,
            """
            SELECT DISTINCT s.post_id, COALESCE(p.title, '') AS title
            FROM stages s
            JOIN posts p ON p.post_id = s.post_id
            LEFT JOIN council_stage_interest ci ON ci.post_id = s.post_id
            WHERE s.stage = 'summariser'
              AND (
                    ci.post_id IS NULL
                 OR LOWER(COALESCE(ci.status, '')) != 'ok'
                 OR LOWER(COALESCE(ci.error_code, '')) = 'price_data_unavailable'
                 OR INSTR(LOWER(COALESCE(ci.interest_why, '')), 'price data being unavailable for ticker') > 0
              )
            ORDER BY datetime(COALESCE(p.scraped_at, p.posted_at)) DESC
            """,
            tuple(),
        )
        if not rows:
            return
        total = len(rows)
        _interest_schedule(total)
        _job_append_log(job_id, f"→ backfilling interest scores for {total} post(s)")
        for row in rows:
            if not _ensure_not_cancelled():
                return
            pid = row["post_id"]
            title = row["title"] or ""
            _interest_before_run("Interest backfill", pid, title)
            _run_interest_for_post(pid, title)
            _interest_after_run()


    def _run_oracle_loop(conn: sqlite3.Connection, summarised: Set[str]) -> None:
        if not oracle_base_url:
            _job_append_log(job_id, "✗ Oracle base URL missing; cannot synchronise")
            _job_update_fields(
                job_id,
                status="error",
                error="oracle-base-url-missing",
                phase="",
                current="",
                oracle_status="error",
                ended_at=time.time(),
            )
            return

        def _reserve_progress_slots(min_remaining: int = 2) -> None:
            slack = max(int(min_remaining), 2)

            def mutate(job: Dict[str, Any]) -> None:
                done = int(job.get("done", 0) or 0)
                total = int(job.get("total", 0) or 0)
                desired = done + slack
                if desired > total:
                    job["total"] = desired

            _job_mutate(job_id, mutate)

        _reserve_progress_slots()

        session = requests.Session()
        auth_tuple = _oracle_auth_tuple()
        if auth_tuple:
            session.auth = auth_tuple
        session.headers.update({"User-Agent": "WisdomOfSheep-OracleClient/1.0"})

        timeout: Optional[float]
        if ORACLE_REQUEST_TIMEOUT is None or ORACLE_REQUEST_TIMEOUT <= 0:
            timeout = None
        else:
            timeout = ORACLE_REQUEST_TIMEOUT

        last_request_at = 0.0

        def _handle_unauthorized() -> None:
            _job_append_log(job_id, "✗ Oracle auth invalid. Set WOS_ORACLE_USER and WOS_ORACLE_PASS.")
            _job_update_fields(
                job_id,
                status="error",
                error="oracle-unauthorized",
                oracle_status="unauthorized",
                phase="",
                current="",
                oracle_poll_seconds=None,
                oracle_idle_since=None,
                ended_at=time.time(),
            )

        def _request(
            path: str,
            *,
            params: Optional[Dict[str, Any]] = None,
            min_interval: float = 0.0,
        ) -> Optional[requests.Response]:
            nonlocal last_request_at
            backoff = ORACLE_BACKOFF_MIN
            while _ensure_not_cancelled():
                if min_interval > 0:
                    elapsed = time.time() - last_request_at
                    if elapsed < min_interval:
                        time.sleep(min_interval - elapsed)
                try:
                    resp = session.get(
                        _oracle_join(oracle_base_url, path),
                        params=params,
                        timeout=timeout,
                    )
                    last_request_at = time.time()
                except requests.RequestException as exc:
                    last_request_at = time.time()
                    _job_append_log(job_id, f"⚠ Oracle request failed: {exc}")
                    _job_update_fields(
                        job_id,
                        oracle_status="connecting",
                        phase="Oracle request retry",
                        current=str(exc),
                    )
                    time.sleep(min(backoff, ORACLE_BACKOFF_MAX))
                    backoff = min(backoff * 2, ORACLE_BACKOFF_MAX)
                    continue

                if resp.status_code == 401:
                    _handle_unauthorized()
                    return None
                if resp.status_code == 409:
                    time.sleep(1.0)
                    continue
                if resp.status_code >= 500:
                    _job_append_log(
                        job_id,
                        f"⚠ Oracle server error {resp.status_code}: {resp.text.strip()[:200]}",
                    )
                    time.sleep(min(backoff, ORACLE_BACKOFF_MAX))
                    backoff = min(backoff * 2, ORACLE_BACKOFF_MAX)
                    continue
                if resp.status_code >= 400:
                    _job_append_log(
                        job_id,
                        f"⚠ Oracle request {path} returned {resp.status_code}: {resp.text.strip()[:200]}",
                    )
                    time.sleep(min(backoff, ORACLE_BACKOFF_MAX))
                    backoff = min(backoff * 2, ORACLE_BACKOFF_MAX)
                    continue

                return resp
            return None

        def _fetch_batch(
            ref_platform: Optional[str],
            ref_post_id: Optional[str],
            limit: int,
            *,
            min_interval: float = 0.0,
        ) -> Optional[List[Dict[str, Any]]]:
            params: Dict[str, Any] = {
                "limit": max(1, limit),
                "platform": ref_platform or "",
                "post_id": ref_post_id or "",
            }
            resp = _request("/wos/next-after", params=params, min_interval=min_interval)
            if resp is None:
                return None
            try:
                payload = resp.json()
            except Exception as exc:  # noqa: BLE001
                _job_append_log(job_id, f"⚠ Oracle next-after parse error: {exc}")
                return []
            items = payload.get("items")
            if not isinstance(items, list):
                return []
            return [item for item in items if isinstance(item, dict)]

        def _parse_scraped(value: str) -> Optional[datetime]:
            text = (value or "").strip()
            if not text:
                return None
            try:
                if text.endswith("Z"):
                    text = text[:-1] + "+00:00"
                return datetime.fromisoformat(text)
            except ValueError:
                return None

        def _format_scraped(value: str) -> str:
            dt = _parse_scraped(value)
            if not dt:
                return (value or "").strip() or "unknown time"
            return dt.strftime("%d %b %Y %H:%M")

        def _set_progress(total: int, index: int, stage: str, message: str) -> None:
            _job_update_fields(
                job_id,
                oracle_progress_total=max(int(total or 0), 0),
                oracle_progress_index=max(int(index or 0), 0),
                oracle_progress_stage=stage,
                oracle_progress_message=message,
            )

        def _sort_by_scraped(entry: Dict[str, Any]) -> Tuple[float, str, str]:
            scraped_txt = str(entry.get("scraped_at") or "")
            dt = _parse_scraped(scraped_txt)
            ts = dt.timestamp() if dt else float("inf")
            return (ts, scraped_txt, str(entry.get("post_id") or ""))

        def _normalize_article(article: Dict[str, Any]) -> Dict[str, Any]:
            def _clean(value: Any) -> str:
                return str(value or "").strip()

            platform = _clean(article.get("platform"))
            post_id = _clean(article.get("post_id"))
            scraped_at = _clean(article.get("scraped_at"))
            if not scraped_at:
                scraped_at = _clean(article.get("posted_at"))
            source = _clean(article.get("source"))
            title = _clean(article.get("title")) or _clean(article.get("headline"))

            normalized = {
                "platform": platform,
                "post_id": post_id,
                "scraped_at": scraped_at,
                "source": source,
                "title": title or (post_id if post_id else ""),
            }

            for key, value in normalized.items():
                if value:
                    article[key] = value

            return normalized

        def _run_oracle_council(post_id: str, title: str, interest_score: Optional[float]) -> None:
            nonlocal failed_post_ids
            if not oracle_handles_council:
                return
            if interest_score is None or interest_score < oracle_interest_threshold:
                return
            score_txt = f"{int(round(interest_score))}%"
            _job_append_log(job_id, f"→ council {post_id} {score_txt} {title[:80]}")
            try:
                clear_post_analysis(post_id)
            except HTTPException as exc:
                detail = _format_council_error_detail(exc.detail)
                _record_council_failure(post_id, "clear_analysis", "Clear Council Analysis", detail, context="oracle-auto")
                _job_append_log(job_id, f"✗ council clear failed {post_id}: {detail}")
                return
            except Exception as exc:  # noqa: BLE001
                message = str(exc) or repr(exc)
                _record_council_failure(post_id, "clear_analysis", "Clear Council Analysis", message, context="oracle-auto")
                _job_append_log(job_id, f"✗ council clear failed {post_id}: {message}")
                return

            stage_ok = True
            for stage in COUNCIL_ANALYSIS_SEQUENCE:
                label = _council_stage_label(stage)
                _job_append_log(job_id, f"→ {label} for {post_id}")
                err_output = ""
                try:
                    if stage == "research":
                        _run_research_pipeline(post_id)
                    else:
                        code, _out, err = _run_round_table(post_id, [stage], False, False)
                        if code != 0:
                            err_output = err or ""
                            raise RuntimeError(err or f"{stage} failed")
                except HTTPException as exc:
                    detail = _format_council_error_detail(exc.detail)
                    _record_council_failure(post_id, stage, label, detail, context="oracle-auto")
                    _job_append_log(job_id, f"✗ {label} failed {post_id}: {detail}")
                    stage_ok = False
                    break
                except Exception as exc:  # noqa: BLE001
                    message = str(exc) or repr(exc)
                    _record_council_failure(post_id, stage, label, message, context="oracle-auto")
                    _job_append_log(job_id, f"✗ {label} failed {post_id}: {message}")
                    stage_ok = False
                    break
            if stage_ok:
                _job_append_log(job_id, f"✓ council analysis completed {post_id}")

        _job_update_fields(
            job_id,
            oracle_status="connecting",
            phase="Oracle health check",
            current="Connecting to Oracle…",
            oracle_poll_seconds=None,
            oracle_idle_since=None,
        )

        health_resp = _request("/healthz")
        if health_resp is None:
            return
        if health_resp.status_code >= 400:
            _job_append_log(job_id, f"✗ Oracle /healthz returned {health_resp.status_code}")
            _job_update_fields(
                job_id,
                status="error",
                error=f"oracle-healthz-{health_resp.status_code}",
                oracle_status="error",
                phase="",
                current="",
                oracle_poll_seconds=None,
                oracle_idle_since=None,
                ended_at=time.time(),
            )
            return

        _job_update_fields(
            job_id,
            oracle_status="connecting",
            phase="Oracle ready check",
            current="Waiting for Oracle receiver…",
            oracle_poll_seconds=None,
            oracle_idle_since=None,
        )

        ready_backoff = max(2.0, ORACLE_BACKOFF_MIN)
        while _ensure_not_cancelled():
            ready_resp = _request("/wos/ready")
            if ready_resp is None:
                return
            if ready_resp.status_code >= 400:
                _job_append_log(job_id, f"✗ Oracle /wos/ready {ready_resp.status_code}")
                _job_update_fields(
                    job_id,
                    status="error",
                    error=f"oracle-ready-{ready_resp.status_code}",
                    oracle_status="error",
                    phase="",
                    current="",
                    oracle_poll_seconds=None,
                    oracle_idle_since=None,
                    ended_at=time.time(),
                )
                return
            try:
                ready_payload = ready_resp.json()
            except Exception as exc:  # noqa: BLE001
                _job_append_log(job_id, f"⚠ Oracle ready payload error: {exc}")
                time.sleep(ready_backoff)
                continue
            if ready_payload.get("ready"):
                break
            _job_append_log(job_id, "Oracle busy, retrying ready check…")
            time.sleep(ready_backoff)

        _job_update_fields(
            job_id,
            oracle_status="warmup",
            phase="Oracle warm-up scan",
            current="Scanning Oracle backlog…",
            oracle_poll_seconds=None,
            oracle_idle_since=None,
        )

        pending_article: Optional[Dict[str, Any]] = None
        ref_platform: Optional[str] = None
        ref_post_id: Optional[str] = None
        retry_state = _load_oracle_retry_state()
        failed_post_ids = _load_failed_post_ids()
        warmup_queue: List[Dict[str, Any]] = []
        warmup_records: List[Dict[str, Any]] = []
        warmup_cutoff_dt = _parse_scraped(warmup_cutoff_iso)
        warmup_total_estimate = 0
        scanned_count = 0
        last_seen_article: Optional[Dict[str, Any]] = None
        warmup_finished = False
        warmup_snapshot_count = -1

        def _write_warmup_snapshot(force: bool = False) -> None:
            nonlocal warmup_snapshot_count
            if not force and len(warmup_records) == warmup_snapshot_count:
                return
            try:
                _save_oracle_unsummarised(warmup_records, cutoff_iso=warmup_cutoff_iso)
            except Exception as exc:  # noqa: BLE001
                logging.exception("failed to update Oracle backlog snapshot")
                _job_append_log(job_id, f"⚠ failed to update Oracle backlog snapshot: {exc}")
            else:
                warmup_snapshot_count = len(warmup_records)

        def _mark_backlog_processed(post_id: str) -> None:
            nonlocal warmup_records
            safe_pid = (post_id or "").strip()
            if not safe_pid or not warmup_records:
                return
            filtered = [
                entry
                for entry in warmup_records
                if (entry.get("post_id") or "").strip() != safe_pid
            ]
            if len(filtered) == len(warmup_records):
                return
            warmup_records = filtered
            _write_warmup_snapshot()

        stats_resp = _request("/wos/stats", min_interval=0.2)
        if stats_resp is not None and stats_resp.ok:
            try:
                stats_payload = stats_resp.json()
                warmup_total_estimate = int(stats_payload.get("total_posts") or 0)
            except Exception as exc:  # noqa: BLE001
                _job_append_log(job_id, f"⚠ Oracle stats parse error: {exc}")
                warmup_total_estimate = 0

        warmup_initial_msg = (
            f"Warm-up scan 0/{warmup_total_estimate}: preparing…"
            if warmup_total_estimate
            else "Warm-up scan starting…"
        )
        _set_progress(warmup_total_estimate, 0, "warmup", warmup_initial_msg)
        _job_update_fields(job_id, phase="Oracle warm-up scan", current=warmup_initial_msg)

        def _set_retry_state(state: Dict[str, Any]) -> None:
            nonlocal retry_state
            retry_state = state
            _save_oracle_retry_state(state)

        def _clear_retry_state() -> None:
            _set_retry_state(_default_oracle_retry_state())

        while _ensure_not_cancelled() and not warmup_finished:
            batch = _fetch_batch(ref_platform, ref_post_id, ORACLE_BATCH_SIZE, min_interval=0.2)
            if batch is None:
                return
            if not batch:
                break
            for article in batch:
                last_seen_article = article
                scanned_count += 1
                scraped_txt = str(article.get("scraped_at") or "")
                platform_txt = str(article.get("platform") or "")
                pid = str(article.get("post_id") or "").strip()
                total_display = warmup_total_estimate or scanned_count
                human_time = _format_scraped(scraped_txt)
                progress_msg = f"Warm-up scan {scanned_count}/{total_display}: {human_time}"
                _set_progress(total_display, scanned_count, "warmup", progress_msg)
                current_msg = (
                    f"Checking {scanned_count}/{total_display} — {human_time} {platform_txt}:{pid}"
                ).strip()
                _job_update_fields(job_id, phase="Oracle warm-up scan", current=current_msg)
                _job_append_log(
                    job_id,
                    f"checking article {scanned_count}/{total_display}: {human_time} {platform_txt}:{pid}".strip(),
                )

                scraped_dt = _parse_scraped(scraped_txt)
                if warmup_cutoff_dt and scraped_dt and scraped_dt > warmup_cutoff_dt:
                    warmup_finished = True
                    break

                if not pid or pid in summarised or pid in failed_post_ids:
                    continue

                warmup_queue.append(article)
                warmup_records.append({"post_id": pid, "scraped_at": scraped_txt})

            tail = batch[-1]
            ref_platform = str(tail.get("platform") or "") or None
            ref_post_id = str(tail.get("post_id") or "") or None

            _save_oracle_unsummarised(warmup_records, cutoff_iso=warmup_cutoff_iso)

        if warmup_queue:
            warmup_queue.sort(key=_sort_by_scraped)
        warmup_records.sort(key=_sort_by_scraped)
        _write_warmup_snapshot(force=True)

        warmup_total = len(warmup_queue)
        if warmup_total:
            _reserve_progress_slots(warmup_total + 1)
        warmup_summary_msg = (
            f"Warm-up queued {warmup_total} unsummarised article(s)"
            if warmup_total
            else "Warm-up scan complete"
        )
        _set_progress(warmup_total_estimate or scanned_count, scanned_count, "warmup", warmup_summary_msg)
        _job_update_fields(job_id, phase="Oracle warm-up scan", current=warmup_summary_msg)
        if warmup_total:
            _job_append_log(job_id, f"→ warm-up queued {warmup_total} unsummarised Oracle article(s)")

        global_article_index = scanned_count
        backlog_processed = 0

        cursor_state = _default_oracle_cursor()
        if last_seen_article:
            cursor_state = {
                "platform": str(last_seen_article.get("platform") or ""),
                "post_id": str(last_seen_article.get("post_id") or ""),
                "scraped_at": str(last_seen_article.get("scraped_at") or ""),
            }
        _save_oracle_cursor(cursor_state)
        _job_update_fields(job_id, oracle_cursor=cursor_state)

        if pending_article is None:
            ref_platform = cursor_state.get("platform") or None
            ref_post_id = cursor_state.get("post_id") or None

        pending_stage = "warmup"
        pending_progress_total = 0
        pending_progress_index = 0
        poll_interval = ORACLE_POLL_BASE
        idle_started: Optional[float] = None

        while _ensure_not_cancelled():
            if pending_article is None:
                if warmup_queue:
                    pending_article = warmup_queue.pop(0)
                    backlog_processed += 1
                    pending_stage = "backlog"
                    pending_progress_total = max(warmup_total, 1)
                    pending_progress_index = backlog_processed
                    idle_started = None
                    _reserve_progress_slots(len(warmup_queue) + 2)
                else:
                    stats_total = 0
                    stats_resp = _request("/wos/stats", min_interval=1.0)
                    if stats_resp is None:
                        return
                    if stats_resp.ok:
                        try:
                            stats_payload = stats_resp.json()
                            stats_total = int(stats_payload.get("total_posts") or 0)
                        except Exception as exc:  # noqa: BLE001
                            _job_append_log(job_id, f"⚠ Oracle stats parse error: {exc}")
                    total_articles = stats_total or max(global_article_index + 1, 1)
                    next_index = global_article_index + 1
                    prep_msg = f"Preparing article {next_index}/{total_articles}…"
                    _set_progress(total_articles, next_index, "live", prep_msg)
                    _job_update_fields(
                        job_id,
                        phase="Oracle fetch",
                        current=prep_msg,
                        oracle_status="processing",
                        oracle_poll_seconds=None,
                        oracle_idle_since=None,
                    )
                    batch = _fetch_batch(ref_platform, ref_post_id, 1, min_interval=1.0)
                    if batch is None:
                        return
                    if not batch:
                        now = time.time()
                        if idle_started is None:
                            idle_started = now
                        wait = min(poll_interval, ORACLE_POLL_MAX)
                        jitter = wait * random.uniform(-0.2, 0.2)
                        wait = max(1.0, wait + jitter)
                        elapsed = now - idle_started
                        last_desc = "last: (none)"
                        if any(cursor_state.values()):
                            last_desc = (
                                f"last: {cursor_state.get('scraped_at') or ''} "
                                f"{cursor_state.get('platform') or ''}:{cursor_state.get('post_id') or ''}"
                            ).strip()
                        idle_msg = f"Idle for {int(elapsed)}s — {last_desc}"
                        _set_progress(total_articles, global_article_index, "idle", idle_msg)
                        _job_update_fields(
                            job_id,
                            oracle_status="idle",
                            phase=f"Idle (polling every {wait:.1f}s)",
                            current=idle_msg,
                            oracle_poll_seconds=wait,
                            oracle_idle_since=idle_started,
                        )
                        _job_append_log(
                            job_id,
                            f"No new articles on Oracle ({last_desc}). Polling again in {wait:.1f}s…",
                        )
                        time.sleep(wait)
                        poll_interval = ORACLE_POLL_BASE
                        continue
                    pending_article = batch[0]
                    pending_stage = "live"
                    pending_progress_total = total_articles
                    pending_progress_index = next_index
                    idle_started = None
                    poll_interval = ORACLE_POLL_BASE
                    _reserve_progress_slots()

            details = _normalize_article(pending_article)
            pid = details["post_id"]
            title = details["title"]
            scraped_at = details["scraped_at"]
            platform = details["platform"]
            source = details["source"]
            display_title = title[:80]

            if retry_state.get("post_id") != pid:
                _set_retry_state(
                    {
                        "post_id": pid,
                        "attempts": 0,
                        "scraped_at": scraped_at,
                        "platform": platform,
                        "source": source,
                        "title": title,
                        "last_error": "",
                    }
                )

            if pending_stage == "backlog":
                stage_label = f"Backlog summarising {pending_progress_index}/{pending_progress_total}"
                stage_message = (
                    f"Backlog {pending_progress_index}/{pending_progress_total}: "
                    f"{scraped_at} {platform}:{pid} — {display_title}"
                ).strip()
                log_prefix = "backlog"
            else:
                stage_label = f"Oracle summarising {pending_progress_index}/{pending_progress_total}"
                stage_message = (
                    f"Summarising {pending_progress_index}/{pending_progress_total}: "
                    f"{scraped_at} {platform}:{pid} — {display_title}"
                ).strip()
                log_prefix = "oracle"

            _set_progress(max(pending_progress_total, 1), pending_progress_index, pending_stage, stage_message)
            _job_update_fields(
                job_id,
                oracle_status="processing",
                phase=stage_label,
                current=stage_message,
                oracle_poll_seconds=None,
                oracle_idle_since=None,
            )
            _job_append_log(
                job_id,
                f"→ {log_prefix} summarising {scraped_at} {platform}:{pid} — {display_title}",
            )

            if pid in failed_post_ids:
                skip_message = (
                    f"↷ {log_prefix} skipping known failure {scraped_at} {platform}:{pid} — {display_title}"
                )
                _job_append_log(job_id, skip_message)
                if pending_stage == "backlog":
                    _mark_backlog_processed(pid)
                cursor_state = {
                    "platform": platform,
                    "post_id": pid,
                    "scraped_at": scraped_at,
                }
                _save_oracle_cursor(cursor_state)
                _job_update_fields(
                    job_id,
                    oracle_status="processing",
                    phase="Oracle skipping known failure",
                    current=f"{scraped_at} {platform}:{pid} — skipped",
                    oracle_cursor=cursor_state,
                    oracle_poll_seconds=None,
                    oracle_idle_since=None,
                )
                _job_increment(job_id, "done", 1)
                _clear_retry_state()
                ref_platform = platform or None
                ref_post_id = pid or None
                pending_article = None
                if pending_stage == "live":
                    global_article_index = max(global_article_index, pending_progress_index)
                continue

            post_vals = {
                "post_id": pid,
                "platform": platform or None,
                "source": source or None,
                "url": pending_article.get("url"),
                "title": title,
                "author": pending_article.get("author"),
                "scraped_at": scraped_at,
                "posted_at": pending_article.get("posted_at") or scraped_at,
                "score": (
                    int(pending_article["score"])
                    if str(pending_article.get("score") or "").isdigit()
                    else None
                ),
                "text": pending_article.get("text"),
            }
            extras_vals = {
                "final_url": pending_article.get("final_url"),
                "fetch_status": pending_article.get("fetch_status"),
                "domain": pending_article.get("domain"),
            }

            _upsert_post_row(conn, post_vals)
            _upsert_extras(conn, pid, extras_vals)

            if only_new:
                existing_posts.add(pid)

            success, error_text, log_lines = _stream_summariser(pid, title)
            if not success:
                reason = error_text or (log_lines[-1] if log_lines else "Unknown summariser failure")
                log_tail = "; ".join(log_lines[-5:]) if log_lines else ""
                attempts = int(retry_state.get("attempts", 0) or 0) + 1
                _set_retry_state(
                    {
                        "post_id": pid,
                        "attempts": attempts,
                        "scraped_at": scraped_at,
                        "platform": platform,
                        "source": source,
                        "title": title,
                        "last_error": reason,
                    }
                )

                if attempts < ORACLE_MAX_RETRIES:
                    retry_message = (
                        f"⚠ summariser retry {scraped_at} {platform}:{pid} "
                        f"attempt {attempts}/{ORACLE_MAX_RETRIES}: {reason}"
                    )
                    if log_tail:
                        retry_message += f" | log_tail={log_tail}"
                    _job_append_log(job_id, retry_message)
                    time.sleep(min(ORACLE_BACKOFF_MIN, 5.0))
                    continue

                skip_message = (
                    f"✗ summariser skipped {scraped_at} {platform}:{pid} after {attempts} attempts"
                )
                if reason:
                    skip_message += f": {reason}"
                _job_append_log(job_id, skip_message)
                _record_council_failure(
                    "summariser",
                    pid,
                    title,
                    f"{reason}" if not log_tail else f"{reason} | log_tail={log_tail}",
                    context=(
                        f"scraped_at={scraped_at}, platform={platform}, source={source}, "
                        f"display_title={display_title}, attempts={attempts}"
                    ),
                )
                failed_post_ids.add(pid)
                _append_skipped_article_entry(
                    {
                        "post_id": pid,
                        "scraped_at": scraped_at,
                        "platform": platform,
                        "source": source,
                        "title": title,
                        "attempts": attempts,
                        "reason": reason,
                        "skipped_at": datetime.now(timezone.utc).strftime("%Y-%m-%dT%H:%M:%SZ"),
                    }
                )
                _clear_retry_state()
                _job_increment(job_id, "done", 1)
                if pending_stage == "backlog":
                    _mark_backlog_processed(pid)
                cursor_state = {
                    "platform": platform,
                    "post_id": pid,
                    "scraped_at": scraped_at,
                }
                _save_oracle_cursor(cursor_state)
                _job_update_fields(
                    job_id,
                    oracle_cursor=cursor_state,
                    oracle_poll_seconds=None,
                    oracle_idle_since=None,
                )
                ref_platform = platform or None
                ref_post_id = pid or None
                pending_article = None
                if pending_stage == "live":
                    global_article_index = max(global_article_index, pending_progress_index)
                continue

            _clear_retry_state()
            summarised.add(pid)
            _job_append_log(
                job_id,
                f"✓ summarised {scraped_at} {platform}:{pid} — {display_title}",
            )

            try:
                convo_payload = _ingest_conversation_hub(conn, pid)
                if convo_payload:
                    tickers_txt = ",".join(convo_payload.get("tickers") or [])
                    if tickers_txt:
                        _job_append_log(job_id, f"✓ convo hub {pid} [{tickers_txt}]")
            except Exception as exc:  # noqa: BLE001
                logging.exception("conversation hub ingest failed for oracle %s", pid)
                _job_append_log(job_id, f"✗ convo hub failed {pid}: {exc}")

            interest_result = None
            try:
                if _should_run_interest(conn, pid):
                    _interest_schedule(1)
                    label = "Interest backlog" if pending_stage == "backlog" else "Interest oracle"
                    _interest_before_run(label, pid, title)
                    interest_result = _run_interest_for_post(pid, title)
                    _interest_after_run()
            except Exception as exc:  # noqa: BLE001
                logging.exception("interest scoring check failed for oracle %s", pid)
                _job_append_log(job_id, f"⚠ interest check failed {pid}: {exc}")

            interest_score_val: Optional[float] = None
            if interest_result is not None:
                raw_score = interest_result.get("interest_score")
                try:
                    interest_score_val = float(raw_score) if raw_score is not None else None
                except (TypeError, ValueError):
                    interest_score_val = None
            _record_new_post(pid, title, interest_score_val)

            if pending_stage == "live":
                global_article_index = max(global_article_index, pending_progress_index)

            if oracle_handles_council:
                _run_oracle_council(pid, title, interest_score_val)

            _job_increment(job_id, "done", 1)
            if pending_stage == "backlog":
                _mark_backlog_processed(pid)

            cursor_state = {
                "platform": platform,
                "post_id": pid,
                "scraped_at": scraped_at,
            }
            _save_oracle_cursor(cursor_state)
            _job_update_fields(
                job_id,
                oracle_cursor=cursor_state,
                oracle_poll_seconds=None,
                oracle_idle_since=None,
            )

            ref_platform = platform or None
            ref_post_id = pid or None
            pending_article = None


    def _stream_summariser(post_id: str, title: str) -> Tuple[bool, Optional[str], List[str]]:
        log_lines: List[str] = []

        def emit(line: str) -> None:
            clean_line = line.rstrip("\r")
            log_lines.append(clean_line)
            _job_append_log(job_id, clean_line)

        writer = _CallbackWriter(emit)
        try:
            with contextlib.redirect_stdout(writer), contextlib.redirect_stderr(writer):
                run_stages_for_post(
                    **_round_table_kwargs(
                        post_id=post_id,
                        stages=["summariser"],
                        refresh_from_csv=False,
                        echo_post=False,
                        title=title,
                        text="",
                        log_callback=emit,
                    )
                )
        except Exception as exc:
            writer.flush()
            logging.exception("summariser stage failed for %s", post_id)
            message = str(exc)
            emit(f"✗ summariser failed {post_id}: {message}")
            return False, message, log_lines

        writer.flush()
        return True, None, log_lines

    try:
        try:
            with _connect() as conn:
                _ensure_schema(conn)

                rows = _q_all(
                    conn,
                    "SELECT DISTINCT post_id FROM stages WHERE stage = 'summariser'",
                    tuple(),
                )
                summarised: set[str] = {row["post_id"] for row in rows}

                if only_new:
                    post_rows = _q_all(conn, "SELECT post_id FROM posts", tuple())
                    existing_posts = {row["post_id"] for row in post_rows if row["post_id"]}
                else:
                    _backfill_interest_scores(conn)
        except Exception as ex:
            _job_update_fields(job_id, status="error", error=str(ex), ended_at=time.time())
            with JOB_INDEX_LOCK:
                if ACTIVE_JOB_ID == job_id:
                    ACTIVE_JOB_ID = None
            return

        backlog_total = len(backlog)
        if backlog_total:
            _job_append_log(job_id, f"→ fixing {backlog_total} unsummarised backlog post(s)")
        for index, item in enumerate(backlog, start=1):
            if not _ensure_not_cancelled():
                return

            pid = (item.get("post_id") or "").strip()
            title = (item.get("title") or "").strip()
            remaining_backlog = max(backlog_total - index, 0)
            display_pid = pid or "(missing post id)"
            display_title = title[:80]
            _job_update_fields(
                job_id,
                phase=f"Fixing backlog {index}/{backlog_total}",
                current=f"Backlog: {display_pid} — {display_title} ({remaining_backlog} remaining)",
            )
            if not pid:
                _job_increment(job_id, "done", 1)
                continue

            if pid in summarised:
                _job_append_log(job_id, f"↷ backlog {pid} already summarised; skipping")
                _job_increment(job_id, "done", 1)
                continue

            _job_append_log(job_id, f"→ backlog summarising {pid}")

            success, error_text, log_lines = _stream_summariser(pid, title)
            if success:
                summarised.add(pid)
                _job_append_log(job_id, f"✓ summarised backlog {pid}")
                try:
                    with _connect() as convo_conn:
                        convo_payload = _ingest_conversation_hub(convo_conn, pid)
                    if convo_payload:
                        tickers_txt = ",".join(convo_payload.get("tickers") or [])
                        if tickers_txt:
                            _job_append_log(job_id, f"✓ convo hub backlog {pid} [{tickers_txt}]")
                except Exception as exc:  # noqa: BLE001
                    logging.exception("conversation hub ingest failed for backlog %s", pid)
                    _job_append_log(job_id, f"✗ convo hub backlog failed {pid}: {exc}")
                try:
                    with _connect() as interest_conn:
                        if _should_run_interest(interest_conn, pid):
                            _interest_schedule(1)
                            _interest_before_run("Interest backlog", pid, title)
                            _run_interest_for_post(pid, title)
                            _interest_after_run()
                except Exception as exc:  # noqa: BLE001
                    logging.exception("interest scoring check failed for backlog %s", pid)
                    _job_append_log(job_id, f"⚠ interest backlog check failed {pid}: {exc}")
            else:
                reason = error_text or (log_lines[-1] if log_lines else "Unknown summariser failure")
                log_tail = "; ".join(log_lines[-5:]) if log_lines else ""
                _job_append_log(job_id, f"✗ summariser failed backlog {pid}; skipping")
                _record_council_failure(
                    "summariser",
                    pid,
                    title,
                    f"{reason}" if not log_tail else f"{reason} | log_tail={log_tail}",
                    context=(
                        f"backlog_index={index}/{backlog_total}, remaining={remaining_backlog}, "
                        f"display_title={display_title}"
                    ),
                )

            _job_increment(job_id, "done", 1)

            if not _ensure_not_cancelled():
                return

        with _connect() as conn:
            _ensure_schema(conn)

            rows = _q_all(conn, "SELECT DISTINCT post_id FROM stages WHERE stage = 'summariser'", tuple())
            summarised.update(row["post_id"] for row in rows)

            if oracle_online:
                _job_update_fields(job_id, oracle_status="warmup")
                _run_oracle_loop(conn, summarised)
                return

            seen_csv: set[str] = set()

            if backlog:
                _job_update_fields(job_id, phase="processing snapshot", current="loading CSV snapshot")

            csv_processed = 0
            with snap_path.open("r", newline="", encoding="utf-8") as f:
                reader = csv.DictReader(f)
                for row in reader:
                    if not _ensure_not_cancelled():
                        return

                    pid = (row.get("post_id") or "").strip()
                    if not pid or pid in seen_csv:
                        continue
                    seen_csv.add(pid)

                    if pid in summarised:
                        continue

                    if only_new and pid in existing_posts:
                        continue

                    title = row.get("title") or ""
                    csv_processed += 1
                    remaining_csv = max(csv_total - csv_processed, 0)
                    display_title = title[:80]
                    _job_update_fields(
                        job_id,
                        phase=f"Processing snapshot {csv_processed}/{csv_total}",
                        current=f"Processing: {pid} — {display_title} ({remaining_csv} remaining)",
                    )
                    _job_update_fields(
                        job_id,
                        phase=f"Summarising snapshot {csv_processed}/{csv_total}",
                        current=f"Summarising: {pid} — {display_title} ({remaining_csv} remaining)",
                    )

                    post_vals = {
                        "post_id": pid,
                        "platform": row.get("platform"),
                        "source": row.get("source"),
                        "url": row.get("url"),
                        "title": title,
                        "author": row.get("author"),
                        "scraped_at": row.get("scraped_at"),
                        "posted_at": row.get("posted_at") or row.get("scraped_at"),
                        "score": (int(row["score"]) if (row.get("score") or "").isdigit() else None),
                        "text": row.get("text"),
                    }
                    extras_vals = {
                        "final_url": row.get("final_url"),
                        "fetch_status": row.get("fetch_status"),
                        "domain": row.get("domain"),
                    }

                    _upsert_post_row(conn, post_vals)
                    _upsert_extras(conn, pid, extras_vals)

                    if only_new:
                        existing_posts.add(pid)

                    _job_update_fields(
                        job_id,
                        phase=f"Summarising snapshot {csv_processed}/{csv_total}",
                        current=f"Summarising: {pid} — {display_title} ({remaining_csv} remaining)",
                    )
                    _job_append_log(job_id, f"→ summarising {pid}")

                    success, error_text, log_lines = _stream_summariser(pid, title)
                    if success:
                        summarised.add(pid)
                        _job_append_log(job_id, f"✓ summarised {pid}")
                        try:
                            convo_payload = _ingest_conversation_hub(conn, pid)
                            if convo_payload:
                                tickers_txt = ",".join(convo_payload.get("tickers") or [])
                                if tickers_txt:
                                    _job_append_log(job_id, f"✓ convo hub {pid} [{tickers_txt}]")
                        except Exception as exc:  # noqa: BLE001
                            logging.exception("conversation hub ingest failed for %s", pid)
                            _job_append_log(job_id, f"✗ convo hub failed {pid}: {exc}")
                        interest_result: Optional[Dict[str, Any]] = None
                        try:
                            if _should_run_interest(conn, pid):
                                _interest_schedule(1)
                                _interest_before_run("Interest snapshot", pid, title)
                                interest_result = _run_interest_for_post(pid, title)
                                _interest_after_run()
                        except Exception as exc:  # noqa: BLE001
                            logging.exception("interest scoring check failed for %s", pid)
                            _job_append_log(job_id, f"⚠ interest check failed {pid}: {exc}")
                        interest_score_val: Optional[float] = None
                        if interest_result is not None:
                            raw_score = interest_result.get("interest_score")
                            try:
                                interest_score_val = float(raw_score) if raw_score is not None else None
                            except (TypeError, ValueError):
                                interest_score_val = None
                        _record_new_post(pid, title, interest_score_val)
                    else:
                        reason = error_text or (log_lines[-1] if log_lines else "Unknown summariser failure")
                        log_tail = "; ".join(log_lines[-5:]) if log_lines else ""
                        _job_append_log(job_id, f"✗ summariser failed {pid}; skipping")
                        _record_council_failure(
                            "summariser",
                            pid,
                            title,
                            f"{reason}" if not log_tail else f"{reason} | log_tail={log_tail}",
                            context=(
                                f"csv_index={csv_processed}/{csv_total}, remaining={remaining_csv}, "
                                f"display_title={display_title}"
                            ),
                        )

                    _job_increment(job_id, "done", 1)

                    if not _ensure_not_cancelled():
                        return

        _job_update_fields(job_id, status="done", ended_at=time.time(), phase="", current="")
    except Exception as ex:
        _job_update_fields(job_id, status="error", error=str(ex), ended_at=time.time())
    finally:
        if snap_path is not None:
            try:
                snap_path.unlink(missing_ok=True)
            except Exception:
                pass
        with JOB_INDEX_LOCK:
            if ACTIVE_JOB_ID == job_id:
                ACTIVE_JOB_ID = None


def _worker_council_analysis(job_id: str) -> None:
    global ACTIVE_COUNCIL_JOB_ID
    job = _load_job(job_id)
    if not job:
        return

    queue = list(job.get("queue") or [])
    total = int(job.get("total") or len(queue))
    active_post_id: Optional[str] = None
    active_post_cleared_on_cancel = False
    _job_update_fields(
        job_id,
        status="running",
        started_at=job.get("started_at") or time.time(),
        remaining=len(queue),
    )

    def _ensure_not_cancelled(current_post: Optional[str] = None) -> bool:
        nonlocal active_post_cleared_on_cancel
        current = _load_job(job_id)
        if not current:
            return False
        if current.get("cancelled"):
            if current_post and not active_post_cleared_on_cancel:
                try:
                    _job_append_log(job_id, f"⚠ clearing partial council analysis for {current_post}")
                    clear_post_analysis(current_post)
                    _job_append_log(job_id, f"✓ cleared partial council analysis for {current_post}")
                except HTTPException as exc:
                    detail = exc.detail if isinstance(exc.detail, str) else str(exc.detail)
                    _job_append_log(job_id, f"✗ partial council cleanup failed {current_post}: {detail}")
                except Exception as exc:  # noqa: BLE001
                    message = str(exc) or repr(exc)
                    _job_append_log(job_id, f"✗ partial council cleanup failed {current_post}: {message}")
                finally:
                    active_post_cleared_on_cancel = True
            _job_append_log(job_id, "⚠ council analysis cancelled by user")
            _job_update_fields(
                job_id,
                status="cancelled",
                current="",
                ended_at=time.time(),
                remaining=max(int(current.get("remaining") or 0), 0),
                current_mode=None,
                current_eta_seconds=None,
                current_started_at=None,
                current_article_tokens=None,
                current_summary_tokens=None,
            )
            return False
        return True

    try:
        for index, entry in enumerate(queue):
            post_id = str(entry.get("post_id") or "")
            active_post_id = post_id or None
            active_post_cleared_on_cancel = False
            if not _ensure_not_cancelled(active_post_id):
                return

            title = str(entry.get("title") or "")
            score = entry.get("interest_score")
            mode = str(entry.get("mode") or "interest")
            score_txt = ""
            if isinstance(score, (int, float)):
                score_txt = f" {int(round(float(score)))}%"

            display_title = title[:120]
            remaining = max(total - index, 0)

            article_tokens = 0
            summary_tokens = 0
            try:
                article_tokens, summary_tokens = _article_summary_tokens(post_id)
            except Exception:  # noqa: BLE001
                logging.exception("failed to compute token counts for %s", post_id)

            eta_seconds: Optional[float] = None
            try:
                eta_seconds = COUNCIL_TIME_MODEL.predict(article_tokens, summary_tokens)
            except Exception:  # noqa: BLE001
                eta_seconds = None

            article_started_at = time.time()
            _job_update_fields(
                job_id,
                current=f"{post_id} — {display_title}",
                remaining=remaining,
                current_mode=mode,
                current_started_at=article_started_at,
                current_eta_seconds=eta_seconds,
                current_article_tokens=article_tokens,
                current_summary_tokens=summary_tokens,
            )

            prefix = "→ analysing"
            if mode == "repair":
                prefix = "→ repairing"
            _job_append_log(job_id, f"{prefix} {post_id}{score_txt} {display_title}".rstrip())

            try:
                clear_post_analysis(post_id)
            except HTTPException as exc:
                detail = exc.detail if isinstance(exc.detail, str) else str(exc.detail)
                _record_council_error(post_id, "clear_analysis", "Clear Council Analysis", detail, job_id)
                _job_append_log(job_id, f"✗ clear failed {post_id}: {detail}")
                _job_update_fields(
                    job_id,
                    current_eta_seconds=None,
                    current_started_at=None,
                    current_article_tokens=None,
                    current_summary_tokens=None,
                    current_mode=None,
                )
                _job_increment(job_id, "done", 1)
                continue
            except Exception as exc:  # noqa: BLE001
                message = str(exc)
                _record_council_error(post_id, "clear_analysis", "Clear Council Analysis", message, job_id)
                _job_append_log(job_id, f"✗ clear failed {post_id}: {message}")
                _job_update_fields(
                    job_id,
                    current_eta_seconds=None,
                    current_started_at=None,
                    current_article_tokens=None,
                    current_summary_tokens=None,
                    current_mode=None,
                )
                _job_increment(job_id, "done", 1)
                continue

            stage_ok = True
            for stage in COUNCIL_ANALYSIS_SEQUENCE:
                if not _ensure_not_cancelled(post_id):
                    return
                label = _council_stage_label(stage)
                _job_append_log(job_id, f"→ {label} for {post_id}")
                err_output = ""
                try:
                    if stage == "research":
                        _run_research_pipeline(post_id)
                    else:
                        code, _out, err = _run_round_table(post_id, [stage], False, False)
                        if code != 0:
                            err_output = err or ""
                            raise RuntimeError(err or f"{stage} failed")
                except HTTPException as exc:
                    detail = _format_council_error_detail(exc.detail)
                    _record_council_error(post_id, stage, label, detail, job_id, log_excerpt=err_output)
                    _job_append_log(job_id, f"✗ {label} failed {post_id}: {detail}")
                    stage_ok = False
                    break
                except Exception as exc:  # noqa: BLE001
                    message = str(exc) or repr(exc)
                    _record_council_error(post_id, stage, label, message, job_id, log_excerpt=err_output)
                    _job_append_log(job_id, f"✗ {label} failed {post_id}: {message}")
                    stage_ok = False
                    break

            if stage_ok:
                _job_append_log(job_id, f"✓ council analysis completed {post_id}")
                try:
                    duration = time.time() - article_started_at
                    COUNCIL_TIME_MODEL.observe(article_tokens, summary_tokens, duration)
                except Exception:  # noqa: BLE001
                    logging.exception("failed to record duration for %s", post_id)

            _job_increment(job_id, "done", 1)
            if mode == "repair":
                _job_increment(job_id, "repairs_done", 1)
            remaining_after = max(total - (index + 1), 0)
            _job_update_fields(
                job_id,
                remaining=remaining_after,
                current_eta_seconds=None,
                current_started_at=None,
                current_article_tokens=None,
                current_summary_tokens=None,
            )
            active_post_id = None
            active_post_cleared_on_cancel = False

        _job_update_fields(
            job_id,
            status="done",
            ended_at=time.time(),
            current="",
            remaining=0,
            current_mode=None,
            current_eta_seconds=None,
            current_started_at=None,
            current_article_tokens=None,
            current_summary_tokens=None,
        )
    except Exception as exc:  # noqa: BLE001
        _job_update_fields(
            job_id,
            status="error",
            error=str(exc),
            ended_at=time.time(),
            current_mode=None,
            current_eta_seconds=None,
            current_started_at=None,
            current_article_tokens=None,
            current_summary_tokens=None,
        )
    finally:
        _job_update_fields(job_id, queue=[])
        with COUNCIL_JOB_LOCK:
            if ACTIVE_COUNCIL_JOB_ID == job_id:
                ACTIVE_COUNCIL_JOB_ID = None


class CouncilAnalysisStartRequest(BaseModel):
    interest_min: float = Field(0.0, ge=0.0, le=100.0)
    repair_missing: bool = False
    post_ids: Optional[List[str]] = None


@app.post("/api/council-analysis/start")
def start_council_analysis(payload: CouncilAnalysisStartRequest):
    global ACTIVE_COUNCIL_JOB_ID
    threshold = float(payload.interest_min)
    target_post_order: Dict[str, int] = {}
    target_post_ids: Optional[Set[str]] = None
    if payload.post_ids is not None:
        cleaned: List[str] = []
        for raw in payload.post_ids:
            pid = str(raw or "").strip()
            if not pid:
                continue
            if pid in target_post_order:
                continue
            target_post_order[pid] = len(cleaned)
            cleaned.append(pid)
        target_post_ids = set(cleaned)

    with COUNCIL_JOB_LOCK:
        if ACTIVE_COUNCIL_JOB_ID:
            active_job = _load_job(ACTIVE_COUNCIL_JOB_ID)
            if active_job and active_job.get("status") in {"queued", "running", "cancelling"}:
                raise HTTPException(
                    status_code=409,
                    detail={"job_id": ACTIVE_COUNCIL_JOB_ID, "status": active_job.get("status")},
                )
            ACTIVE_COUNCIL_JOB_ID = None

        job_id = str(uuid.uuid4())
        ACTIVE_COUNCIL_JOB_ID = job_id

    repair_queue: List[Dict[str, Any]] = []
    repair_ids: Set[str] = set()
    skipped_below_threshold = 0

    with _connect() as conn:
        _ensure_schema(conn)
        if payload.repair_missing:
            repair_rows = _q_all(
                conn,
                """
                SELECT
                  p.post_id,
                  COALESCE(p.title, '') AS title,
                  COALESCE(ci.interest_score, 0) AS interest_score,
                  COALESCE(p.posted_at, p.scraped_at, '') AS article_time
                FROM posts p
                LEFT JOIN (
                    SELECT DISTINCT post_id
                    FROM stages
                    WHERE stage = 'chairman'
                ) AS sc ON sc.post_id = p.post_id
                LEFT JOIN council_stage_interest ci ON ci.post_id = p.post_id
                WHERE sc.post_id IS NULL
                ORDER BY datetime(COALESCE(p.posted_at, p.scraped_at)) ASC,
                         p.post_id ASC
                """,
                tuple(),
            )
            for row in repair_rows:
                pid = str(row["post_id"] or "").strip()
                if not pid:
                    continue
                if target_post_ids is not None and pid not in target_post_ids:
                    continue
                raw_score = row["interest_score"]
                try:
                    score_val = float(raw_score if raw_score is not None else 0.0)
                except (TypeError, ValueError):
                    score_val = 0.0
                if score_val < threshold:
                    skipped_below_threshold += 1
                    continue
                entry: Dict[str, Any] = {
                    "post_id": pid,
                    "title": row["title"],
                    "interest_score": score_val,
                    "article_time": row["article_time"] or "",
                    "mode": "repair",
                }
                repair_queue.append(entry)
                repair_ids.add(pid)

        rows = _q_all(
            conn,
            """
            SELECT
              p.post_id,
              COALESCE(p.title, '') AS title,
              COALESCE(ci.interest_score, 0) AS interest_score,
              COALESCE(p.posted_at, p.scraped_at, '') AS article_time,
              CASE WHEN sc.post_id IS NOT NULL THEN 1 ELSE 0 END AS has_chairman
            FROM posts p
            JOIN council_stage_interest ci ON ci.post_id = p.post_id
            LEFT JOIN (
                SELECT DISTINCT post_id
                FROM stages
                WHERE stage = 'chairman'
            ) AS sc ON sc.post_id = p.post_id
            WHERE ci.interest_score IS NOT NULL
              AND LOWER(COALESCE(ci.status, '')) = 'ok'
              AND ci.interest_score >= ?
            ORDER BY datetime(COALESCE(p.posted_at, p.scraped_at)) ASC,
                     ci.interest_score DESC,
                     p.post_id ASC
            """,
            (threshold,),
        )

    interest_queue: List[Dict[str, Any]] = []
    skipped_with_chairman = 0
    for row in rows:
        pid = str(row["post_id"] or "").strip()
        if not pid or pid in repair_ids:
            continue
        if target_post_ids is not None and pid not in target_post_ids:
            continue
        if int(row["has_chairman"] or 0):
            skipped_with_chairman += 1
            continue
        raw_score = row["interest_score"]
        try:
            score_val = float(raw_score if raw_score is not None else 0.0)
        except (TypeError, ValueError):
            score_val = 0.0
        if score_val < threshold:
            skipped_below_threshold += 1
            continue
        interest_queue.append(
            {
                "post_id": pid,
                "title": row["title"],
                "interest_score": score_val,
                "article_time": row["article_time"] or "",
                "mode": "interest",
            }
        )

    repair_queue.sort(key=lambda entry: (entry.get("article_time") or "", entry.get("post_id")))
    interest_queue.sort(key=lambda entry: (entry.get("article_time") or "", entry.get("post_id")))
    queue: List[Dict[str, Any]] = repair_queue + interest_queue

    if target_post_ids is not None:
        queue = [entry for entry in queue if entry.get("post_id") in target_post_ids]
        if target_post_order:
            queue.sort(key=lambda entry: target_post_order.get(entry.get("post_id"), len(target_post_order)))

    total = len(queue)
    now = time.time()
    job_data: Dict[str, Any] = {
        "id": job_id,
        "type": "council_analysis",
        "status": "queued" if total > 0 else "done",
        "total": total,
        "done": 0,
        "queue": queue,
        "interest_min": threshold,
        "current": "",
        "remaining": total,
        "skipped_with_chairman": skipped_with_chairman,
        "skipped_below_threshold": skipped_below_threshold,
        "repairs_total": len(repair_queue),
        "repairs_done": 0,
        "repair_missing": bool(payload.repair_missing),
        "log_tail": [],
        "error": "",
        "started_at": None,
        "ended_at": None,
        "cancelled": False,
        "created_at": now,
        "updated_at": now,
        "current_mode": None,
        "current_eta_seconds": None,
        "current_started_at": None,
        "current_article_tokens": None,
        "current_summary_tokens": None,
    }

    _job_save(job_data)

    if total > 0:
        if target_post_ids is not None:
            summary_bits = [
                f"→ queued {total} selected post(s) for council analysis at ≥{int(round(threshold))}%"
            ]
        else:
            summary_bits = [
                f"→ queued {total} post(s) for council analysis at ≥{int(round(threshold))}%"
            ]
    else:
        summary_bits = [
            "→ no selected posts meet the council threshold"
            if target_post_ids is not None
            else "→ no posts meet the council threshold"
        ]
    if repair_queue:
        plural_repair = "s" if len(repair_queue) != 1 else ""
        summary_bits.append(f"(repairing {len(repair_queue)} missing verdict{plural_repair})")
    if skipped_with_chairman:
        plural = "s" if skipped_with_chairman != 1 else ""
        summary_bits.append(f"(skipped {skipped_with_chairman} post{plural} with chairman verdict)")
    if skipped_below_threshold:
        plural_threshold = "s" if skipped_below_threshold != 1 else ""
        summary_bits.append(
            f"(skipped {skipped_below_threshold} post{plural_threshold} below {int(round(threshold))}% interest)"
        )
    summary_line = " ".join(summary_bits)
    _job_append_log(job_id, summary_line)

    if total == 0:
        _job_update_fields(
            job_id,
            ended_at=now,
            remaining=0,
            current_mode=None,
            current_eta_seconds=None,
            current_started_at=None,
            current_article_tokens=None,
            current_summary_tokens=None,
        )
        with COUNCIL_JOB_LOCK:
            if ACTIVE_COUNCIL_JOB_ID == job_id:
                ACTIVE_COUNCIL_JOB_ID = None
        return {
            "ok": True,
            "job_id": job_id,
            "total": total,
            "interest_min": threshold,
            "skipped_with_chairman": skipped_with_chairman,
            "skipped_below_threshold": skipped_below_threshold,
            "repairs_total": len(repair_queue),
        }

    thread = threading.Thread(target=_worker_council_analysis, args=(job_id,), daemon=True)
    thread.start()

    return {
        "ok": True,
        "job_id": job_id,
        "total": total,
        "interest_min": threshold,
        "skipped_with_chairman": skipped_with_chairman,
        "skipped_below_threshold": skipped_below_threshold,
        "repairs_total": len(repair_queue),
    }


@app.get("/api/council-analysis/{job_id}")
def get_council_analysis(job_id: str):
    job = _load_job(job_id)
    if not job:
        raise HTTPException(status_code=404, detail="job-not-found")

    remaining_val = job.get("remaining")
    msg_parts: List[str] = []
    if isinstance(remaining_val, (int, float)):
        remaining_int = max(int(remaining_val), 0)
        msg_parts.append(f"{remaining_int} remaining")
    current = str(job.get("current") or "").strip()
    if current:
        msg_parts.append(current)

    data = dict(job)
    data["message"] = " — ".join(part for part in msg_parts if part)
    return data


@app.get("/api/council-analysis/active")
def get_active_council_analysis():
    with COUNCIL_JOB_LOCK:
        job_id = ACTIVE_COUNCIL_JOB_ID

    if not job_id:
        return Response(status_code=204)

    job = _load_job(job_id)
    if not job:
        with COUNCIL_JOB_LOCK:
            if ACTIVE_COUNCIL_JOB_ID == job_id:
                ACTIVE_COUNCIL_JOB_ID = None
        raise HTTPException(status_code=404, detail="job-not-found")

    return {
        "job_id": job_id,
        "status": job.get("status"),
        "total": job.get("total"),
        "done": job.get("done"),
        "remaining": job.get("remaining"),
        "interest_min": job.get("interest_min"),
    }


@app.post("/api/council-analysis/{job_id}/stop")
def stop_council_analysis(job_id: str):
    job = _load_job(job_id)
    if not job:
        raise HTTPException(status_code=404, detail="job-not-found")

    if job.get("status") in {"done", "error", "cancelled"}:
        return {"ok": True, "status": job.get("status")}

    def mutate(data: Dict[str, Any]) -> None:
        data["cancelled"] = True
        if data.get("status") in {"running", "queued"}:
            data["status"] = "cancelling"

    _job_mutate(job_id, mutate)
    _job_append_log(job_id, "⚠ cancellation requested")
    return {"ok": True, "status": "cancelling"}


@app.post("/api/council-analysis/erase-all")
def erase_all_council_analysis():
    with COUNCIL_JOB_LOCK:
        active_job_id = ACTIVE_COUNCIL_JOB_ID

    if active_job_id:
        job = _load_job(active_job_id)
        if job and job.get("status") in {"queued", "running", "cancelling"}:
            raise HTTPException(
                status_code=409,
                detail={"job_id": active_job_id, "status": job.get("status")},
            )

    with _connect() as conn:
        _ensure_schema(conn)
        placeholders = ",".join("?" for _ in COUNCIL_PRESERVE_STAGES)
        cur = conn.execute(
            f"""
            DELETE FROM stages
            WHERE stage NOT IN ({placeholders})
            """,
            COUNCIL_PRESERVE_STAGES,
        )
        deleted = int(cur.rowcount or 0)
        conn.commit()

        cleared = _strip_research_from_extras(conn)

    return {
        "ok": True,
        "deleted_stages": deleted,
        "cleared_research_posts": cleared,
    }


@app.get("/api/refresh-summaries/active")
def get_active_refresh_summaries():
    global ACTIVE_JOB_ID
    with JOB_INDEX_LOCK:
        job_id = ACTIVE_JOB_ID
    if not job_id:
        return Response(status_code=204)

    job = _load_job(job_id)
    if not job:
        with JOB_INDEX_LOCK:
            if ACTIVE_JOB_ID == job_id:
                ACTIVE_JOB_ID = None
        return Response(status_code=204)
<<<<<<< HEAD

    return {
        "job_id": job_id,
        "status": job.get("status"),
        "total": job.get("total"),
        "done": job.get("done"),
    }
=======

    return {
        "job_id": job_id,
        "status": job.get("status"),
        "total": job.get("total"),
        "done": job.get("done"),
    }


@app.get("/api/refresh-summaries/{job_id}")
def get_refresh_summaries(job_id: str):
    job = _load_job(job_id)
    if not job:
        raise HTTPException(status_code=404, detail="job-not-found")
    # return a copy with computed message
    msg = ""
    if job.get("total", 0) > 0:
        msg = f'{job.get("phase", "")} {job.get("done", 0)}/{job.get("total", 0)} — {job.get("current", "")}'
    data = dict(job)
    data["message"] = msg.strip()
    return data
>>>>>>> c6951f6e


@app.post("/api/refresh-summaries/{job_id}/stop")
def stop_refresh_summaries(job_id: str):
    job = _load_job(job_id)
    if not job:
        raise HTTPException(status_code=404, detail="job-not-found")

    if job.get("status") in {"done", "error", "cancelled"}:
        return {"ok": True, "status": job.get("status")}

    def mutate(data: Dict[str, Any]) -> None:
        data["cancelled"] = True
        if data.get("status") in {"running", "queued"}:
            data["status"] = "cancelling"

    _job_mutate(job_id, mutate)
    _job_append_log(job_id, "⚠ cancellation requested")

    return {"ok": True, "status": "cancelling"}


@app.get("/api/posts/calendar")
def posts_calendar(
    year: int = Query(..., ge=1970, le=3000),
    month: int = Query(..., ge=1, le=12),
) -> PostsCalendarResponse:
    start = datetime(year, month, 1, tzinfo=timezone.utc)
    if month == 12:
        end = datetime(year + 1, 1, 1, tzinfo=timezone.utc)
    else:
        end = datetime(year, month + 1, 1, tzinfo=timezone.utc)

    start_iso = start.isoformat().replace("+00:00", "Z")
    end_iso = end.isoformat().replace("+00:00", "Z")

    sql = """
        SELECT
          DATE(datetime(COALESCE(p.posted_at, p.scraped_at))) AS day,
          COUNT(*) AS count,
          SUM(
            CASE
              WHEN EXISTS (
                SELECT 1 FROM stages s
                WHERE s.post_id = p.post_id AND s.stage = 'chairman'
              ) THEN 1
              ELSE 0
            END
          ) AS analysed_count
        FROM posts p
        WHERE datetime(COALESCE(p.posted_at, p.scraped_at)) >= ?
          AND datetime(COALESCE(p.posted_at, p.scraped_at)) < ?
        GROUP BY day
        ORDER BY day
    """

    days: List[CalendarDay] = []
    with _connect() as conn:
        rows = _q_all(conn, sql, (start_iso, end_iso))
        for row in rows:
            day = row["day"]
            if not day:
                continue
            count = int(row["count"] or 0)
            analysed = int(row["analysed_count"] or 0)
            if count <= 0 and analysed <= 0:
                continue
            days.append(
                CalendarDay(
                    date=str(day),
                    count=count,
                    analysed_count=max(analysed, 0),
                )
            )

    return PostsCalendarResponse(days=days)


def _list_posts_from_db(
    *,
    q: Optional[str],
    platform: Optional[str],
    source: Optional[str],
    date_from: Optional[str],
    date_to: Optional[str],
    interest_min: Optional[float],
    page: int,
    page_size: int,
) -> Dict[str, Any]:
    offset = (page - 1) * page_size

    where = ["1=1"]
    params: List[Any] = []

    if q:
        # minimal LIKE search; replace with FTS later if desired
        where.append("(p.title LIKE ? OR p.text LIKE ?)")
        like = f"%{q}%"
        params.extend([like, like])

    if platform:
        where.append("p.platform = ?")
        params.append(platform)

    if source:
        where.append("p.source = ?")
        params.append(source)

    if date_from:
        where.append("(p.posted_at >= ? OR p.scraped_at >= ?)")
        params.extend([date_from, date_from])

    if date_to:
        where.append("(p.posted_at < ? OR p.scraped_at < ?)")
        params.extend([date_to, date_to])

    if isinstance(interest_min, (int, float)):
        where.append(
            "EXISTS (SELECT 1 FROM council_stage_interest ci WHERE ci.post_id = p.post_id AND ci.interest_score IS NOT NULL"
            " AND LOWER(COALESCE(ci.status, '')) = 'ok' AND ci.interest_score >= ?)"
        )
        params.append(float(interest_min))

    where_sql = " AND ".join(where)

    sql_items = f"""
        SELECT
          p.post_id, p.title, p.platform, p.source, p.url,
          p.scraped_at, p.posted_at,
          substr(replace(replace(p.text, char(10), ' '), char(13), ' '), 1, 400) AS preview,
          EXISTS(
            SELECT 1 FROM stages s
            WHERE s.post_id = p.post_id AND s.stage = 'summariser'
          ) AS has_summary,
          EXISTS(
            SELECT 1 FROM stages s
            WHERE s.post_id = p.post_id AND s.stage IN (
              'direction','moderator','researcher','technical_research','sentiment_research','conversation_hub','chairman'
            )
          ) AS has_analysis
          , ci.status AS interest_status
          , ci.ticker AS interest_ticker
          , ci.interest_score AS interest_score
          , ci.interest_label AS interest_label
          , ci.interest_why AS interest_why
          , ci.council_recommended AS interest_recommended
          , ci.council_priority AS interest_priority
          , ci.error_code AS interest_error_code
          , ci.error_message AS interest_error_message
          , ci.created_at AS interest_created_at
          , ci.debug_json AS interest_debug_json
        FROM posts p
        LEFT JOIN council_stage_interest ci ON ci.post_id = p.post_id
        WHERE {where_sql}
        ORDER BY datetime(COALESCE(p.scraped_at, p.posted_at)) DESC
        LIMIT ? OFFSET ?
    """
    sql_count = f"SELECT COUNT(*) AS n FROM posts p WHERE {where_sql}"

    with _connect() as conn:
        total_row = _q_one(conn, sql_count, tuple(params))
        total = int(total_row["n"] if total_row and total_row["n"] is not None else 0)
        rows = _q_all(conn, sql_items, tuple(params + [page_size, offset]))

        items: List[Dict[str, Any]] = []
        for r in rows:
            post_id = r["post_id"]

            # markets from latest 'entity'
            entity = _latest_stage_payload(conn, post_id, "entity")
            markets = _build_markets_from_entity(entity)

            # signal from 'direction' or fallback 'moderator'
            direction = _latest_stage_payload(conn, post_id, "direction") or {}
            if not direction:
                direction = _latest_stage_payload(conn, post_id, "moderator") or {}
            signal = _build_signal_from_dir_or_mod(direction)

            summariser_payload = _latest_stage_payload(conn, post_id, "summariser") or {}
            chairman_payload = _latest_stage_payload(conn, post_id, "chairman") or {}
            summary_bullets: List[str] = []
            assets_mentioned: List[Dict[str, Optional[str]]] = []
            spam_likelihood_pct = 0
            spam_why = ""
            chairman_plain = ""
            chairman_direction = ""
            if isinstance(summariser_payload, dict):
                raw_bullets = summariser_payload.get("summary_bullets") or []
                for bullet in raw_bullets:
                    if bullet is None:
                        continue
                    text = str(bullet).strip()
                    if text:
                        summary_bullets.append(text)

                raw_assets = summariser_payload.get("assets_mentioned") or []
                for asset in raw_assets:
                    if not isinstance(asset, dict):
                        continue
                    clean_asset: Dict[str, Optional[str]] = {}
                    for key in ("ticker", "name_or_description", "exchange_or_market"):
                        value = asset.get(key)
                        clean_asset[key] = None if value is None else str(value)
                    assets_mentioned.append(clean_asset)

                raw_spam_pct = summariser_payload.get("spam_likelihood_pct")
                spam_likelihood_pct = _parse_spam_likelihood(raw_spam_pct)

                raw_spam_why = summariser_payload.get("spam_why")
                if not (isinstance(raw_spam_why, str) and raw_spam_why.strip()):
                    raw_spam_why = summariser_payload.get("spam_reasons")
            spam_why = _parse_spam_reason(raw_spam_why)

            if isinstance(chairman_payload, dict):
                raw_plain = chairman_payload.get("plain_english_result")
                if isinstance(raw_plain, str):
                    chairman_plain = raw_plain.strip()
                final_metrics = chairman_payload.get("final_metrics")
                if isinstance(final_metrics, dict):
                    raw_direction = final_metrics.get("implied_direction")
                    if isinstance(raw_direction, str):
                        chairman_direction = raw_direction.strip()

            has_summary = bool(r["has_summary"])
            has_analysis = bool(r["has_analysis"])

            interest_record = _build_interest_record(
                status=r["interest_status"],
                ticker=r["interest_ticker"],
                score=r["interest_score"],
                label=r["interest_label"],
                why=r["interest_why"],
                recommended=r["interest_recommended"],
                priority=r["interest_priority"],
                calculated_at=r["interest_created_at"],
                error_code=r["interest_error_code"],
                error_message=r["interest_error_message"],
                debug_json=r["interest_debug_json"],
            )

            item = PostListItem(
                post_id=post_id,
                title=r["title"] or "",
                platform=r["platform"] or "",
                source=r["source"] or "",
                url=r["url"] or "",
                scraped_at=r["scraped_at"],
                posted_at=r["posted_at"],
                preview=r["preview"] or "",
                markets=markets,
                signal=signal,
                has_summary=has_summary,     # ← now coming straight from SQL
                has_analysis=has_analysis,   # ← now coming straight from SQL
                summary_bullets=summary_bullets,
                assets_mentioned=assets_mentioned,
                spam_likelihood_pct=spam_likelihood_pct,
                spam_why=spam_why,
                interest=interest_record,
                chairman_plain_english=chairman_plain or None,
                chairman_direction=chairman_direction or None,
            )
            items.append(item.model_dump())

    return {
        "items": items,
        "total": total,
        "page": page,
        "page_size": page_size,
    }


@app.get("/api/posts")
def list_posts(
    q: Optional[str] = Query(None, description="Search in title/text"),
    platform: Optional[str] = None,
    source: Optional[str] = None,
    date_from: Optional[str] = None,
    date_to: Optional[str] = None,
    interest_min: Optional[float] = Query(None, ge=0.0, le=100.0),
    page: int = Query(1, ge=1),
    page_size: int = Query(PAGE_SIZE_DEFAULT, ge=1, le=500),
):
    if not isinstance(q, str):
        q = None
    if not isinstance(platform, str):
        platform = None
    if not isinstance(source, str):
        source = None
    if not isinstance(date_from, str):
        date_from = None
    if not isinstance(date_to, str):
        date_to = None

    try:
        return _list_posts_from_db(
            q=q,
            platform=platform,
            source=source,
            date_from=date_from,
            date_to=date_to,
            interest_min=float(interest_min) if isinstance(interest_min, (int, float)) else None,
            page=page,
            page_size=page_size,
        )
    except sqlite3.DatabaseError as exc:
        LOGGER.error("list-posts-db-error: %s", exc)
        raise HTTPException(status_code=500, detail="database-unavailable") from exc

def _get_post_from_db(post_id: str) -> Dict[str, Any]:
    with _connect() as conn:
        p = _q_one(conn, "SELECT * FROM posts WHERE post_id = ?", (post_id,))
        if not p:
            raise HTTPException(status_code=404, detail="post-not-found")

        # extras
        e = _q_one(conn, "SELECT payload_json FROM post_extras WHERE post_id = ?", (post_id,))
        extras = {}
        if e and e["payload_json"]:
            try:
                extras = json.loads(e["payload_json"])
            except Exception:
                extras = {}

        # stages
        stg_rows = _q_all(
            conn,
            """
            SELECT stage, payload, created_at
            FROM stages
            WHERE post_id = ?
            ORDER BY datetime(created_at) DESC
            """,
            (post_id,),
        )
        stages: Dict[str, Any] = {}
        for row in stg_rows:
            stage_name = row["stage"]
            if stage_name in stages:
                continue
            payload = None
            if row["payload"]:
                try:
                    payload = json.loads(row["payload"])
                except Exception:
                    payload = {"_raw": row["payload"], "_error": "json-parse-failed"}
            stages[stage_name] = payload

        post = PostRow(**{k: p[k] for k in p.keys()})

        interest_row = _q_one(
            conn,
            """
            SELECT status, ticker, interest_score, interest_label, interest_why,
                   council_recommended, council_priority, error_code, error_message,
                   created_at, debug_json
            FROM council_stage_interest
            WHERE post_id = ?
            LIMIT 1
            """,
            (post_id,),
        )
        interest_record = None
        if interest_row:
            interest_record = _build_interest_record(
                status=interest_row["status"],
                ticker=interest_row["ticker"],
                score=interest_row["interest_score"],
                label=interest_row["interest_label"],
                why=interest_row["interest_why"],
                recommended=interest_row["council_recommended"],
                priority=interest_row["council_priority"],
                calculated_at=interest_row["created_at"],
                error_code=interest_row["error_code"],
                error_message=interest_row["error_message"],
                debug_json=interest_row["debug_json"],
            )

        return PostDetail(post=post, extras=extras, stages=stages, interest=interest_record).model_dump()


@app.get("/api/posts/{post_id:path}")
def get_post(post_id: str):
    try:
        return _get_post_from_db(post_id)
    except sqlite3.DatabaseError as exc:
        LOGGER.error("get-post-db-error: %s", exc)
        raise HTTPException(status_code=500, detail="database-unavailable") from exc

# ---------- Refresh from CSV ----------

def _csv_find_row(post_id: str) -> Optional[Dict[str, Any]]:
    # raw_posts_log.csv columns (typical):
    # scraped_at,platform,source,post_id,url,title,text,final_url,fetch_status,domain,posted_at?,author?,score?
    if not CSV_PATH.exists():
        return None
    import csv
    with CSV_PATH.open("r", newline="", encoding="utf-8") as f:
        reader = csv.DictReader(f)
        for row in reader:
            if (row.get("post_id") or "").strip() == post_id:
                return row
    return None

@app.post("/api/posts/{post_id:path}/refresh-from-csv")
def refresh_post_from_csv(post_id: str):
    row = _csv_find_row(post_id)
    if not row:
        raise HTTPException(status_code=404, detail="not-found-in-csv")

    # Map into posts + post_extras upserts
    post_vals = {
        "post_id": row.get("post_id") or post_id,
        "platform": row.get("platform"),
        "source": row.get("source"),
        "url": row.get("url"),
        "title": row.get("title"),
        "author": row.get("author"),
        "scraped_at": row.get("scraped_at"),
        "posted_at": row.get("posted_at") or row.get("scraped_at"),
        "score": (int(row["score"]) if (row.get("score") or "").isdigit() else None),
        "text": row.get("text"),
    }
    extras_vals = {
        "final_url": row.get("final_url"),
        "fetch_status": row.get("fetch_status"),
        "domain": row.get("domain"),
    }
    with _connect() as conn:
        # upsert posts
        conn.execute("""
            INSERT INTO posts (post_id, platform, source, url, title, author, scraped_at, posted_at, score, text)
            VALUES (:post_id, :platform, :source, :url, :title, :author, :scraped_at, :posted_at, :score, :text)
            ON CONFLICT(post_id) DO UPDATE SET
                platform=excluded.platform,
                source=excluded.source,
                url=excluded.url,
                title=excluded.title,
                author=excluded.author,
                scraped_at=excluded.scraped_at,
                posted_at=excluded.posted_at,
                score=excluded.score,
                text=excluded.text
        """, post_vals)
        conn.commit()

        # upsert extras into post_extras(payload_json)
        payload_json = json.dumps(extras_vals, ensure_ascii=False)
        conn.execute("""
            INSERT INTO post_extras (post_id, payload_json)
            VALUES (?, ?)
            ON CONFLICT(post_id) DO UPDATE SET payload_json=excluded.payload_json
        """, (post_id, payload_json))
        conn.commit()

    return {"ok": True, "updated": True}


@app.post("/api/posts/{post_id:path}/clear-analysis")
def clear_post_analysis(post_id: str):
    with _connect() as conn:
        _ensure_schema(conn)

        exists = _q_one(conn, "SELECT 1 FROM posts WHERE post_id = ?", (post_id,))
        if not exists:
            raise HTTPException(status_code=404, detail="post-not-found")

        placeholders = ",".join("?" for _ in COUNCIL_PRESERVE_STAGES)
        cur = conn.execute(
            f"""
            DELETE FROM stages
            WHERE post_id = ?
              AND stage NOT IN ({placeholders})
            """,
            (post_id, *COUNCIL_PRESERVE_STAGES),
        )
        deleted = int(cur.rowcount or 0)
        conn.commit()

        removed_research = _strip_research_from_extras(conn, post_id) > 0

    return {"ok": True, "deleted_stages": deleted, "removed_research": removed_research}

class RefreshSummariesStartRequest(BaseModel):
    mode: Literal["full", "new_only"] = "full"
    collect_new_posts: bool = False
    oracle_online: bool = False
    oracle_base_url: Optional[str] = None
    interest_threshold: Optional[float] = None


@app.post("/api/refresh-summaries/start")
def start_refresh_summaries(
    payload: Optional[RefreshSummariesStartRequest] = Body(default=None),
):
    """
    Snapshot CSV, ingest any posts not in SQL, run summariser for each.
    Returns a job_id; poll /api/refresh-summaries/{job_id} for progress.
    """
    global ACTIVE_JOB_ID

    requested_mode = payload.mode if payload else "full"
    only_new = requested_mode == "new_only"
    collect_new_posts = bool(payload.collect_new_posts) if payload else False
    oracle_online = bool(payload.oracle_online) if payload else False
    oracle_base_url = (payload.oracle_base_url or ORACLE_DEFAULT_BASE_URL).strip() if payload else ORACLE_DEFAULT_BASE_URL
    interest_threshold = 0.0
    if payload and payload.interest_threshold is not None:
        try:
            interest_threshold = float(payload.interest_threshold)
        except (TypeError, ValueError):
            interest_threshold = 0.0
    interest_threshold = max(0.0, min(100.0, interest_threshold))
    if oracle_online and not oracle_base_url:
        raise HTTPException(status_code=400, detail="oracle-base-url-required")

    if not oracle_online and not CSV_PATH.exists():
        raise HTTPException(status_code=404, detail="csv-not-found")

    job_id = str(uuid.uuid4())

    with JOB_INDEX_LOCK:
        if ACTIVE_JOB_ID:
            active_job = _load_job(ACTIVE_JOB_ID)
            if active_job and active_job.get("status") in {"queued", "running"}:
                raise HTTPException(status_code=409, detail={"job_id": ACTIVE_JOB_ID, "status": active_job.get("status")})
            ACTIVE_JOB_ID = None
        ACTIVE_JOB_ID = job_id

    snapshot_path: Optional[Path] = None
    if not oracle_online:
        snapshot_path = CSV_PATH.with_suffix(f".snapshot-{int(time.time())}.csv")
        try:
            shutil.copyfile(CSV_PATH, snapshot_path)
        except Exception as ex:
            with JOB_INDEX_LOCK:
                if ACTIVE_JOB_ID == job_id:
                    ACTIVE_JOB_ID = None
            raise HTTPException(status_code=500, detail=f"snapshot-failed: {ex}")
    else:
        try:
            _clear_oracle_unsummarised()
        except Exception:
            pass
        try:
            if not ORACLE_CURSOR_PATH.exists():
                _save_oracle_cursor(_default_oracle_cursor())
        except Exception:
            pass

    backlog: List[Dict[str, Any]] = []
    summarised_ids: set[str] = set()
    existing_post_ids: set[str] = set()
    try:
        with _connect() as conn:
            _ensure_schema(conn)
            if not only_new:
                backlog_rows = _q_all(
                    conn,
                    """
                    SELECT p.post_id, COALESCE(p.title, '') AS title
                    FROM posts p
                    WHERE NOT EXISTS (
                        SELECT 1
                        FROM stages s
                        WHERE s.post_id = p.post_id
                          AND s.stage = 'summariser'
                    )
                    ORDER BY datetime(COALESCE(p.scraped_at, p.posted_at)) ASC
                    """,
                    tuple(),
                )
                backlog = [
                    {"post_id": row["post_id"], "title": row["title"]}
                    for row in backlog_rows
                    if row["post_id"]
                ]
            summarised_rows = _q_all(
                conn,
                "SELECT DISTINCT post_id FROM stages WHERE stage = 'summariser'",
                tuple(),
            )
            summarised_ids = {row["post_id"] for row in summarised_rows}
            if only_new:
                post_rows = _q_all(
                    conn,
                    "SELECT post_id FROM posts",
                    tuple(),
                )
                existing_post_ids = {row["post_id"] for row in post_rows if row["post_id"]}
    except Exception as ex:
        with JOB_INDEX_LOCK:
            if ACTIVE_JOB_ID == job_id:
                ACTIVE_JOB_ID = None
        if snapshot_path is not None:
            try:
                snapshot_path.unlink(missing_ok=True)
            except Exception:
                pass
        raise HTTPException(status_code=500, detail=f"db-prepare-failed: {ex}")

    backlog_ids = {item["post_id"] for item in backlog}
    total_backlog = len(backlog_ids)
    csv_total = 0
    if snapshot_path is not None:
        csv_seen: set[str] = set()
        try:
            with snapshot_path.open("r", newline="", encoding="utf-8") as f:
                reader = csv.DictReader(f)
                for row in reader:
                    pid = (row.get("post_id") or "").strip()
                    if not pid or pid in csv_seen:
                        continue
                    csv_seen.add(pid)
                    if pid in summarised_ids or pid in backlog_ids:
                        continue
                    if only_new and pid in existing_post_ids:
                        continue
                    csv_total += 1
        except Exception as ex:
            with JOB_INDEX_LOCK:
                if ACTIVE_JOB_ID == job_id:
                    ACTIVE_JOB_ID = None
            try:
                snapshot_path.unlink(missing_ok=True)
            except Exception:
                pass
            raise HTTPException(status_code=500, detail=f"snapshot-read-failed: {ex}")

    total = total_backlog + csv_total
    now = time.time()
    warmup_cutoff_iso = datetime.now(timezone.utc).isoformat()
    job: Dict[str, Any] = {
        "id": job_id,
        "status": "queued",  # queued | running | done | error | cancelled
        "snapshot": str(snapshot_path) if snapshot_path is not None else None,
        "backlog": backlog,
        "mode": requested_mode,
        "only_new": only_new,
        "collect_new_posts": collect_new_posts,
        "csv_total": csv_total,
        "total": total,
        "done": 0,
        "current": "",
        "phase": "",
        "log_tail": [],
        "error": "",
        "started_at": None,
        "ended_at": None,
        "cancelled": False,
        "created_at": now,
        "updated_at": now,
        "new_posts": [],
        "oracle_online": oracle_online,
        "oracle_base_url": oracle_base_url,
        "oracle_status": "connecting" if oracle_online else "offline",
        "oracle_cursor": _load_oracle_cursor() if oracle_online else None,
        "oracle_poll_seconds": None,
        "oracle_idle_since": None,
        "oracle_interest_threshold": interest_threshold,
        "oracle_handles_council": bool(oracle_online),
        "oracle_progress_total": 0,
        "oracle_progress_index": 0,
        "oracle_progress_stage": "",
        "oracle_progress_message": "",
        "oracle_warmup_cutoff": warmup_cutoff_iso,
    }
    _job_save(job)

    worker = _worker_refresh_summaries
    t = threading.Thread(target=worker, args=(job_id,), daemon=True)
    t.start()

    return {"ok": True, "job_id": job_id, "total": total}

# ---------- Run stage(s) (single) ----------


def _round_table_kwargs(
    *,
    post_id: str,
    stages: List[str],
    refresh_from_csv: bool,
    echo_post: bool,
    title: str = "",
    text: str = "",
    log_callback: Optional[Callable[[str], None]] = None,
):
    return dict(
        post_id=post_id,
        title=title,
        text=text,
        platform="manual",
        source="manual",
        url="",
        model=ROUND_TABLE_MODEL,
        host=ROUND_TABLE_HOST,
        verbose=ROUND_TABLE_VERBOSE,
        dump_dir=ROUND_TABLE_DUMP_DIR,
        timeout=ROUND_TABLE_TIMEOUT,
        stages=stages,
        autofill_deps=ROUND_TABLE_AUTOFILL,
        evidence_csv=str(CSV_PATH),
        refresh_from_csv=refresh_from_csv,
        evidence_lookback_days=ROUND_TABLE_EVIDENCE_LOOKBACK,
        max_evidence_per_claim=ROUND_TABLE_MAX_EVIDENCE,
        pretty_print_stage_output=ROUND_TABLE_PRETTY,
        echo_post=echo_post,
        log_callback=log_callback,
    )


def _run_round_table(
    post_id: str,
    stages: List[str],
    refresh_from_csv: bool,
    echo_post: bool,
    *,
    title: str = "",
    text: str = "",
) -> Tuple[int, str, str]:
    if not callable(run_stages_for_post):
        hint = f": {ROUND_TABLE_IMPORT_ERROR}" if ROUND_TABLE_IMPORT_ERROR else ""
        raise RuntimeError(f"round-table-unavailable{hint}")

    log_lines: List[str] = []

    def _collect(line: str) -> None:
        clean = (line or "").rstrip()
        if clean:
            log_lines.append(clean)

    writer = _CallbackWriter(_collect)
    try:
        with contextlib.redirect_stdout(writer), contextlib.redirect_stderr(writer):
            results = run_stages_for_post(**_round_table_kwargs(
                post_id=post_id,
                stages=stages,
                refresh_from_csv=refresh_from_csv,
                echo_post=echo_post,
                title=title,
                text=text,
                log_callback=_collect,
            ))
    except Exception as exc:
        writer.flush()
        logging.exception("round_table.run_stages_for_post failed for %s", post_id)
        log_lines.append(f"✗ round-table failed: {exc}")
        stderr = _trim("\n".join(log_lines), STDIO_TRIM)
        return 1, "", stderr

    writer.flush()
    stdout_payload = json.dumps({"post_id": post_id, "stages": list(results.keys())}, ensure_ascii=False)
    stdout = _trim(stdout_payload, STDIO_TRIM)
    stderr = _trim("\n".join(log_lines), STDIO_TRIM)
    return 0, stdout, stderr


def _run_research_pipeline(post_id: str) -> ResearchPayload:
    try:
        import researcher  # type: ignore
    except Exception as exc:  # noqa: BLE001
        raise HTTPException(status_code=500, detail=f"researcher-import-failed: {exc}") from exc

    conversation_payload: Dict[str, Any] = {}
    with _connect() as conn:
        post_row = _q_one(conn, "SELECT * FROM posts WHERE post_id = ?", (post_id,))
        if not post_row:
            raise HTTPException(status_code=404, detail="post-not-found")

        summariser_payload = _latest_stage_payload(conn, post_id, "summariser")
        bull_payload = _latest_stage_payload(conn, post_id, "for") or {}
        bear_payload = _latest_stage_payload(conn, post_id, "against") or {}
        if not summariser_payload:
            raise HTTPException(status_code=409, detail="missing-prerequisites")

        claims_payload = _latest_stage_payload(conn, post_id, "claims") or {}
        context_payload = _latest_stage_payload(conn, post_id, "context") or {}
        direction_payload = _latest_stage_payload(conn, post_id, "direction") or {}
        entity_payload = _latest_stage_payload(conn, post_id, "entity") or {}
        conversation_payload = _latest_stage_payload(conn, post_id, "conversation_hub") or {}

        article_time = _normalize_article_time(post_row["posted_at"] or post_row["scraped_at"])
        summary_bullets = _clean_strings(summariser_payload.get("summary_bullets"))
        claims = _extract_claim_texts(claims_payload)
        context_bullets = _clean_strings(context_payload.get("context_bullets"))
        bull_points = _clean_strings(bull_payload.get("bull_points"))
        bear_points = _clean_strings(bear_payload.get("bear_points"))
        direction_est = _direction_estimate(direction_payload, summariser_payload)
        primary_ticker = _primary_ticker(summariser_payload, entity_payload)

        candidate_tickers: List[str] = []
        if primary_ticker:
            candidate_tickers.append(primary_ticker)
        convo_candidates = conversation_payload.get("tickers")
        if isinstance(convo_candidates, list):
            candidate_tickers.extend(str(t) for t in convo_candidates if isinstance(t, str))
        candidate_tickers.extend(_extract_convo_tickers(post_row, summariser_payload))

        normalized_candidates: List[str] = []
        seen_candidates: Set[str] = set()
        for candidate in candidate_tickers:
            symbol = (candidate or "").strip().upper()
            if not symbol or symbol in seen_candidates:
                continue
            seen_candidates.add(symbol)
            normalized_candidates.append(symbol)

        ordered_tickers = _filter_valid_tickers(candidate_tickers)
        if not ordered_tickers and primary_ticker:
            ordered_tickers = [primary_ticker]
        if not ordered_tickers:
            detail_payload: Dict[str, Any] = {"error": "ticker-not-found"}
            if primary_ticker:
                primary_clean = (primary_ticker or "").strip().upper()
                if primary_clean:
                    detail_payload["primary_ticker"] = primary_clean
            if normalized_candidates:
                detail_payload["candidates"] = normalized_candidates
                detail_payload["invalid_candidates"] = normalized_candidates
            else:
                detail_payload["reason"] = "no candidate tickers extracted"
            raise HTTPException(status_code=422, detail=detail_payload)

        base_input = {
            "article_time": article_time,
            "summary_bullets": summary_bullets,
            "claims": claims,
            "context_bullets": context_bullets,
            "direction_estimate": direction_est,
            "bull_points": bull_points,
            "bear_points": bear_points,
        }

    research_results: Dict[str, Dict[str, Any]] = {}
    research_stage_data: Dict[str, Dict[str, Any]] = {}
    technical_stage_data: Dict[str, Dict[str, Any]] = {}
    sentiment_stage_data: Dict[str, Dict[str, Any]] = {}

    ordered_symbols = [t.upper() for t in ordered_tickers]

    for symbol in ordered_symbols:
        researcher_input = dict(base_input)
        researcher_input["ticker"] = symbol
        log_buffer = io.StringIO()
        try:
            with contextlib.redirect_stdout(log_buffer), contextlib.redirect_stderr(log_buffer):
                stage1_raw, stage2_raw, plan_raw, session_id = researcher.run_two_stage(researcher_input)
        except Exception as exc:  # noqa: BLE001
            raise HTTPException(status_code=502, detail=f"researcher-run-failed:{symbol}: {exc}") from exc

        stage1 = stage1_raw if isinstance(stage1_raw, dict) else {}
        plan = plan_raw if isinstance(plan_raw, dict) else {}

        # ── keep technical clean: remove any sentiment-only steps from the plan
        try:
            steps = plan.get("steps")
            if isinstance(steps, list):
                filtered = []
                for s in steps:
                    tool = (s.get("tool") or "").strip() if isinstance(s, dict) else ""
                    if tool and tool in SENTIMENT_TOOLS:
                        # drop it from the technical plan; sentiment is handled separately below
                        continue
                    filtered.append(s)
                if filtered is not steps:
                    plan = dict(plan)
                    plan["steps"] = filtered
        except Exception:
            # non-fatal: if plan is malformed, let the executor’s own guards handle it
            pass

        hypotheses = stage1.get("hypotheses") if isinstance(stage1.get("hypotheses"), list) else []
        rationale = stage1.get("rationale") if isinstance(stage1.get("rationale"), str) else ""

        try:
            technical_payload, technical_summary = _execute_technical_plan(plan)
        except Exception as exc:  # noqa: BLE001
            technical_payload = {
                "steps": plan.get("steps") if isinstance(plan, dict) else [],
                "results": [],
                "insights": [],
                "summary_lines": [f"Technical plan failed: {exc}"],
                "status": "error",
                "error": str(exc),
            }
            technical_summary = technical_payload["summary_lines"]

        try:
            sentiment_payload = _run_sentiment_block(
                symbol,
                article_time,
                channel="social",
                lookback_days=7,
                burst_hours=6,
                conversation_payload=conversation_payload,
            )
        except Exception as exc:  # noqa: BLE001
            sentiment_payload = {
                "error": str(exc),
                "ticker": symbol,
                "as_of": article_time,
            }

        sentiment_summary = _summarize_sentiment(sentiment_payload)
        summary_text = _build_research_summary_text(
            symbol,
            article_time,
            hypotheses if isinstance(hypotheses, list) else [],
            rationale,
            technical_summary,
            sentiment_summary,
        )

        run_at = _now_iso()
        log_text = log_buffer.getvalue()

        research_results[symbol] = {
            "ticker": symbol,
            "article_time": article_time,
            "hypotheses": hypotheses if isinstance(hypotheses, list) else [],
            "rationale": rationale,
            "plan": plan,
            "technical": technical_payload,
            "sentiment": sentiment_payload,
            "summary_text": summary_text,
            "updated_at": run_at,
            "session_id": session_id,
            "log": log_text,
        }

        research_stage_data[symbol] = {
            "input": researcher_input,
            "stage1": stage1,
            "plan": plan,
            "stage2_raw": stage2_raw,
            "session_id": session_id,
            "log": log_text,
            "run_at": run_at,
        }

        tech_entry = dict(technical_payload)
        tech_entry["run_at"] = run_at
        technical_stage_data[symbol] = tech_entry

        sentiment_stage_data[symbol] = {
            "ticker": symbol,
            "result": sentiment_payload,
            "run_at": run_at,
        }

    updated_at = _now_iso()
    research_payload = ResearchPayload(
        article_time=article_time,
        updated_at=updated_at,
        ordered_tickers=ordered_symbols,
        tickers=research_results,
    )

    with _connect() as conn:
        research_stage_payload = {
            "article_time": article_time,
            "tickers": research_stage_data,
            "ordered": ordered_symbols,
            "updated_at": updated_at,
        }
        _insert_stage_payload(conn, post_id, "researcher", research_stage_payload)

        technical_stage_payload = {
            "tickers": technical_stage_data,
            "ordered": ordered_symbols,
            "updated_at": updated_at,
        }
        _insert_stage_payload(conn, post_id, "technical_research", technical_stage_payload)

        sentiment_stage_payload = {
            "tickers": sentiment_stage_data,
            "ordered": ordered_symbols,
            "updated_at": updated_at,
        }
        _insert_stage_payload(conn, post_id, "sentiment_research", sentiment_stage_payload)

        extras = _load_extras_dict(conn, post_id)
        extras["research"] = research_payload.model_dump()
        _save_extras_dict(conn, post_id, extras)

    return research_payload

@app.post("/api/run-stage", response_model=RunStageResponse)
def run_stage(req: RunStageRequest):
    if not req.stages:
        raise HTTPException(status_code=400, detail="no-stages")

    try:
        code, out, err = _run_round_table(
            req.post_id,
            req.stages,
            req.refresh_from_csv,
            req.echo_post,
        )
    except Exception as ex:
        logging.exception("round_table execution crashed for %s", req.post_id)
        raise HTTPException(status_code=502, detail={"stdout": "", "stderr": f"runner-failed: {ex}"})

    ok = (code == 0)
    if not ok:
        # surface stderr for debugging in UI
        raise HTTPException(status_code=502, detail={"stderr": err, "stdout": out})

    if any(stage.lower() == "summariser" for stage in req.stages):
        try:
            with _connect() as conn:
                _ingest_conversation_hub(conn, req.post_id)
        except Exception as exc:  # noqa: BLE001
            logging.exception("conversation hub ingest failed after run_stage for %s", req.post_id)

    # round_table.run_stages_for_post writes back to SQL; we just report output
    return RunStageResponse(ok=True, post_id=req.post_id, stages_run=req.stages, stdout=out, stderr=err)


@app.post("/api/posts/{post_id:path}/research", response_model=ResearchResponse)
def run_research(post_id: str):
    try:
        payload = _run_research_pipeline(post_id)
    except HTTPException:
        raise
    except Exception as exc:  # noqa: BLE001
        logging.exception("research pipeline failed for %s", post_id)
        raise HTTPException(status_code=500, detail=f"research-failed: {exc}") from exc

    return ResearchResponse(ok=True, research=payload)

# ---------- Batch run ----------

def _select_post_ids(conn: sqlite3.Connection, flt: Optional[BatchRunFilter]) -> List[str]:
    where = ["1=1"]
    params: List[Any] = []
    if flt:
        if flt.query:
            where.append("(p.title LIKE ? OR p.text LIKE ?)")
            like = f"%{flt.query}%"
            params.extend([like, like])
        if flt.platform:
            where.append("p.platform = ?")
            params.append(flt.platform)
        if flt.source:
            where.append("p.source = ?")
            params.append(flt.source)
        if flt.date_from:
            where.append("(p.posted_at >= ? OR p.scraped_at >= ?)")
            params.extend([flt.date_from, flt.date_from])
        if flt.date_to:
            where.append("(p.posted_at < ? OR p.scraped_at < ?)")
            params.extend([flt.date_to, flt.date_to])

    sql = f"""
        SELECT p.post_id
        FROM posts p
        WHERE {" AND ".join(where)}
        ORDER BY datetime(COALESCE(p.scraped_at, p.posted_at)) DESC
        LIMIT ?
    """
    rows = _q_all(conn, sql, tuple(params + [BATCH_LIMIT]))
    return [r["post_id"] for r in rows]

@app.post("/api/run-stage/batch", response_model=BatchRunResponse)
def run_stage_batch(req: BatchRunRequest):
    if not req.stages:
        raise HTTPException(status_code=400, detail="no-stages")

    if req.post_ids:
        targets = list(dict.fromkeys(req.post_ids))[:BATCH_LIMIT]
    else:
        with _connect() as conn:
            targets = _select_post_ids(conn, req.filter)

    results: List[RunStageResponse] = []
    for pid in targets:
        try:
            code, out, err = _run_round_table(pid, req.stages, req.refresh_from_csv, echo_post=False)
            ok = (code == 0)
            if ok and any(stage.lower() == "summariser" for stage in req.stages):
                try:
                    with _connect() as conn:
                        _ingest_conversation_hub(conn, pid)
                except Exception as exc:  # noqa: BLE001
                    logging.exception("conversation hub ingest failed after batch run for %s", pid)
            results.append(
                RunStageResponse(
                    ok=ok,
                    post_id=pid,
                    stages_run=req.stages,
                    stdout=_trim(out, STDIO_TRIM),
                    stderr=_trim(err, STDIO_TRIM),
                )
            )
        except Exception as ex:
            logging.exception("round_table batch execution crashed for %s", pid)
            results.append(
                RunStageResponse(
                    ok=False,
                    post_id=pid,
                    stages_run=req.stages,
                    stdout="",
                    stderr=f"runner-failed: {ex}",
                )
            )

    return BatchRunResponse(ok=True, submitted=len(targets), results=results)

# ---------- Health ----------
@app.get("/api/health")
def health():
    return {
        "ok": True,
        "db": str(DB_PATH),
        "csv": str(CSV_PATH),
        "runner_model": ROUND_TABLE_MODEL,
        "runner_host": ROUND_TABLE_HOST,
        "runner_timeout": ROUND_TABLE_TIMEOUT,
        "tickers_dir": str(TICKERS_DIR),
        "time": datetime.utcnow().isoformat(timespec="seconds") + "Z",
    }<|MERGE_RESOLUTION|>--- conflicted
+++ resolved
@@ -2541,15 +2541,6 @@
             if ACTIVE_JOB_ID == job_id:
                 ACTIVE_JOB_ID = None
         return Response(status_code=204)
-<<<<<<< HEAD
-
-    return {
-        "job_id": job_id,
-        "status": job.get("status"),
-        "total": job.get("total"),
-        "done": job.get("done"),
-    }
-=======
 
     return {
         "job_id": job_id,
@@ -2571,7 +2562,6 @@
     data = dict(job)
     data["message"] = msg.strip()
     return data
->>>>>>> c6951f6e
 
 
 @app.post("/api/refresh-summaries/{job_id}/stop")
